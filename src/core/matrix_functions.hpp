
/*
 * block2: Efficient MPO implementation of quantum chemistry DMRG
 * Copyright (C) 2020-2021 Huanchen Zhai <hczhai@caltech.edu>
 *
 * This program is free software: you can redistribute it and/or modify
 * it under the terms of the GNU General Public License as published by
 * the Free Software Foundation, either version 3 of the License, or
 * (at your option) any later version.
 *
 * This program is distributed in the hope that it will be useful,
 * but WITHOUT ANY WARRANTY; without even the implied warranty of
 * MERCHANTABILITY or FITNESS FOR A PARTICULAR PURPOSE.  See the
 * GNU General Public License for more details.
 *
 * You should have received a copy of the GNU General Public License
 * along with this program. If not, see <https://www.gnu.org/licenses/>.
 *
 */

#pragma once

#include "allocator.hpp"
#include "matrix.hpp"
#include <cassert>
#include <cmath>
#include <cstring>
#include <iostream>
#include <utility>
#include <vector>

using namespace std;

namespace block2 {

extern "C" {

#ifndef _HAS_INTEL_MKL

// vector scale
// vector [sx] = double [sa] * vector [sx]
extern void dscal(const MKL_INT *n, const double *sa, double *sx,
                  const MKL_INT *incx) noexcept;

// vector copy
// vector [dy] = [dx]
extern void dcopy(const MKL_INT *n, const double *dx, const MKL_INT *incx,
                  double *dy, const MKL_INT *incy) noexcept;

// vector addition
// vector [sy] = vector [sy] + double [sa] * vector [sx]
extern void daxpy(const MKL_INT *n, const double *sa, const double *sx,
                  const MKL_INT *incx, double *sy,
                  const MKL_INT *incy) noexcept;

// vector dot product
extern double ddot(const MKL_INT *n, const double *dx, const MKL_INT *incx,
                   const double *dy, const MKL_INT *incy) noexcept;

// Euclidean norm of a vector
extern double dnrm2(const MKL_INT *n, const double *x,
                    const MKL_INT *incx) noexcept;

// matrix multiplication
// mat [c] = double [alpha] * mat [a] * mat [b] + double [beta] * mat [c]
extern void dgemm(const char *transa, const char *transb, const MKL_INT *m,
                  const MKL_INT *n, const MKL_INT *k, const double *alpha,
                  const double *a, const MKL_INT *lda, const double *b,
                  const MKL_INT *ldb, const double *beta, double *c,
                  const MKL_INT *ldc) noexcept;

// matrix-vector multiplication
// vec [y] = double [alpha] * mat [a] * vec [x] + double [beta] * vec [y]
extern void dgemv(const char *trans, const MKL_INT *m, const MKL_INT *n,
                  const double *alpha, const double *a, const MKL_INT *lda,
                  const double *x, const MKL_INT *incx, const double *beta,
                  double *y, const MKL_INT *incy) noexcept;

// linear system a * x = b
extern void dgesv(const MKL_INT *n, const MKL_INT *nrhs, double *a,
                  const MKL_INT *lda, MKL_INT *ipiv, double *b,
                  const MKL_INT *ldb, MKL_INT *info);

// QR factorization
extern void dgeqrf(const MKL_INT *m, const MKL_INT *n, double *a,
                   const MKL_INT *lda, double *tau, double *work,
                   const MKL_INT *lwork, MKL_INT *info);
extern void dorgqr(const MKL_INT *m, const MKL_INT *n, const MKL_INT *k,
                   double *a, const MKL_INT *lda, const double *tau,
                   double *work, const MKL_INT *lwork, MKL_INT *info);

// LQ factorization
extern void dgelqf(const MKL_INT *m, const MKL_INT *n, double *a,
                   const MKL_INT *lda, double *tau, double *work,
                   const MKL_INT *lwork, MKL_INT *info);
extern void dorglq(const MKL_INT *m, const MKL_INT *n, const MKL_INT *k,
                   double *a, const MKL_INT *lda, const double *tau,
                   double *work, const MKL_INT *lwork, MKL_INT *info);

// LU factorization
extern void dgetrf(const MKL_INT *m, const MKL_INT *n, double *a,
                   const MKL_INT *lda, MKL_INT *ipiv, MKL_INT *info);

// matrix inverse
extern void dgetri(const MKL_INT *m, double *a, const MKL_INT *lda,
                   MKL_INT *ipiv, double *work, const MKL_INT *lwork,
                   MKL_INT *info);

// eigenvalue problem
extern void dsyev(const char *jobz, const char *uplo, const MKL_INT *n,
                  double *a, const MKL_INT *lda, double *w, double *work,
                  const MKL_INT *lwork, MKL_INT *info);

// SVD
// mat [a] = mat [u] * vector [sigma] * mat [vt]
extern void dgesvd(const char *jobu, const char *jobvt, const MKL_INT *m,
                   const MKL_INT *n, double *a, const MKL_INT *lda, double *s,
                   double *u, const MKL_INT *ldu, double *vt,
                   const MKL_INT *ldvt, double *work, const MKL_INT *lwork,
                   MKL_INT *info);

// least squares problem a * x = b
extern void dgels(const char *trans, const MKL_INT *m, const MKL_INT *n,
                  const MKL_INT *nrhs, double *a, const MKL_INT *lda, double *b,
                  const MKL_INT *ldb, double *work, const MKL_INT *lwork,
                  MKL_INT *info);

// matrix copy
// mat [b] = mat [a]
extern void dlacpy(const char *uplo, const int *m, const int *n,
                   const double *a, const int *lda, double *b, const int *ldb);

#endif
}

enum struct DavidsonTypes : uint8_t {
    Normal = 0,
    GreaterThan = 1,
    LessThan = 2,
    CloseTo = 4,
    Harmonic = 16,
    HarmonicGreaterThan = 16 | 1,
    HarmonicLessThan = 16 | 2,
    HarmonicCloseTo = 16 | 4,
    DavidsonPrecond = 32,
    NoPrecond = 64
};

inline bool operator&(DavidsonTypes a, DavidsonTypes b) {
    return ((uint8_t)a & (uint8_t)b) != 0;
}

inline DavidsonTypes operator|(DavidsonTypes a, DavidsonTypes b) {
    return DavidsonTypes((uint8_t)a | (uint8_t)b);
}

// General matrix operations
template <typename FL> struct GMatrixFunctions;

// Dense matrix operations
template <> struct GMatrixFunctions<double> {
    // a = b
    static void copy(const MatrixRef &a, const MatrixRef &b,
                     const MKL_INT inca = 1, const MKL_INT incb = 1) {
        assert(a.m == b.m && a.n == b.n);
        const MKL_INT n = a.m * a.n;
        dcopy(&n, b.data, &incb, a.data, &inca);
    }
    static void iscale(const MatrixRef &a, double scale,
                       const MKL_INT inc = 1) {
        MKL_INT n = a.m * a.n;
        dscal(&n, &scale, a.data, &inc);
    }
    static void keep_real(const MatrixRef &a) {}
    static void conjugate(const MatrixRef &a) {}
    // a = a + scale * op(b)
    static void iadd(const MatrixRef &a, const MatrixRef &b, double scale,
                     bool conj = false, double cfactor = 1.0) {
        static const double x = 1.0;
        if (!conj) {
            assert(a.m == b.m && a.n == b.n);
            MKL_INT n = a.m * a.n, inc = 1;
            if (cfactor == 1.0)
                daxpy(&n, &scale, b.data, &inc, a.data, &inc);
            else
                dgemm("n", "n", &inc, &n, &inc, &scale, &x, &inc, b.data, &inc,
                      &cfactor, a.data, &inc);
        } else {
            assert(a.m == b.n && a.n == b.m);
            const double one = 1.0;
            for (MKL_INT k = 0, inc = 1; k < b.n; k++)
                dgemm("t", "n", &b.m, &inc, &inc, &scale, &b(0, k), &b.n, &one,
                      &inc, &cfactor, &a(k, 0), &a.n);
        }
    }
    static double norm(const MatrixRef &a) {
        MKL_INT n = a.m * a.n, inc = 1;
        return dnrm2(&n, a.data, &inc);
    }
    // Computes norm more accurately
<<<<<<< HEAD
#if defined __GNUC__ && !defined __APPLE__
    static double norm_accurate(const MatrixRef &a) __attribute__((optimize("-O0"))){
#else
    static double norm_accurate(const MatrixRef &a) {
#endif
        MKL_INT n = a.m * a.n;
        long double out = 0.0;
        long double compensate = 0.0;
        for(MKL_INT ii = 0; ii < n; ++ii){
=======
    static double norm_accurate(const MatrixRef &a) {
        MKL_INT n = a.m * a.n;
        long double out = 0.0;
        long double compensate = 0.0;
        for (MKL_INT ii = 0; ii < n; ++ii) {
>>>>>>> 12f38575
            long double sumi = a.data[ii];
            sumi *= a.data[ii];
            // Kahan summation
            auto y = sumi - compensate;
<<<<<<< HEAD
            // somehow, volatile keyword leads to compile error. so just hope the compiler does not optimize this away..
            const long double t = out + y;
            const long double z = t - out;
=======
            const volatile long double t = out + y;
            const volatile long double z = t - out;
>>>>>>> 12f38575
            compensate = z - y;
            out = t;
        }
        out = sqrt(out);
        volatile long double outd = real(out);
        return static_cast<double>(outd);
    }
    // determinant
    static double det(const MatrixRef &a) {
        assert(a.m == a.n);
        vector<double> aa;
        vector<MKL_INT> ipiv;
        aa.reserve(a.m * a.n);
        ipiv.reserve(a.m);
        memcpy(aa.data(), a.data, sizeof(double) * a.m * a.n);
        MKL_INT info = -1;
        dgetrf(&a.m, &a.n, aa.data(), &a.m, ipiv.data(), &info);
        assert(info == 0);
        double det = 1.0;
        for (int i = 0; i < a.m; i++)
            det *= ipiv[i] != i + 1 ? -aa[i * a.m + i] : aa[i * a.m + i];
        return det;
    }
    // matrix inverse
    static void inverse(const MatrixRef &a) {
        shared_ptr<VectorAllocator<double>> d_alloc =
            make_shared<VectorAllocator<double>>();
        assert(a.m == a.n);
        vector<MKL_INT> ipiv;
        ipiv.reserve(a.m);
        MKL_INT info = -1, lwork = 34 * a.m;
        dgetrf(&a.m, &a.n, a.data, &a.m, ipiv.data(), &info);
        assert(info == 0);
        double *work = d_alloc->allocate(lwork);
        dgetri(&a.m, a.data, &a.m, ipiv.data(), work, &lwork, &info);
        assert(info == 0);
        d_alloc->deallocate(work, lwork);
    }
    static double dot(const MatrixRef &a, const MatrixRef &b) {
        assert(a.m == b.m && a.n == b.n);
        MKL_INT n = a.m * a.n, inc = 1;
        return ddot(&n, a.data, &inc, b.data, &inc);
    }
    static double complex_dot(const MatrixRef &a, const MatrixRef &b) {
        assert(a.m == b.m && a.n == b.n);
        MKL_INT n = a.m * a.n, inc = 1;
        return ddot(&n, a.data, &inc, b.data, &inc);
    }
    template <typename T1, typename T2>
    static bool all_close(const T1 &a, const T2 &b, double atol = 1E-8,
                          double rtol = 1E-5, double scale = 1.0) {
        assert(a.m == b.m && a.n == b.n);
        for (MKL_INT i = 0; i < a.m; i++)
            for (MKL_INT j = 0; j < a.n; j++)
                if (abs(a(i, j) - scale * b(i, j)) > atol + rtol * abs(b(i, j)))
                    return false;
        return true;
    }
    // solve a^T x[i, :] = b[i, :] => output in b; a will be overwritten
    static void linear(const MatrixRef &a, const MatrixRef &b) {
        assert(a.m == a.n && a.m == b.n);
        MKL_INT *work = (MKL_INT *)ialloc->allocate(a.n * _MINTSZ), info = -1;
        dgesv(&a.m, &b.m, a.data, &a.n, work, b.data, &a.n, &info);
        assert(info == 0);
        ialloc->deallocate(work, a.n * _MINTSZ);
    }
    // least squares problem a x = b
    // return the residual (norm, not squared)
    // a.n is used as lda
    static double least_squares(const MatrixRef &a, const MatrixRef &b,
                                const MatrixRef &x) {
        assert(a.m == b.m && a.n >= x.m && b.n == 1 && x.n == 1);
        vector<double> work, atr, xtr;
        MKL_INT lwork = 34 * min(a.m, x.m), info = -1, nrhs = 1,
                mn = max(a.m, x.m), nr = a.m - x.m;
        work.reserve(lwork);
        atr.reserve(a.size());
        xtr.reserve(mn);
        dcopy(&a.m, b.data, &nrhs, xtr.data(), &nrhs);
        for (MKL_INT i = 0; i < x.m; i++)
            dcopy(&a.m, a.data + i, &a.n, atr.data() + i * a.m, &nrhs);
        dgels("N", &a.m, &x.m, &nrhs, atr.data(), &a.m, xtr.data(), &mn,
              work.data(), &lwork, &info);
        assert(info == 0);
        dcopy(&x.m, xtr.data(), &nrhs, x.data, &nrhs);
        return nr > 0 ? dnrm2(&nr, xtr.data() + x.m, &nrhs) : 0;
    }
    // c.n is used for ldc; a.n is used for lda
    static void multiply(const MatrixRef &a, uint8_t conja, const MatrixRef &b,
                         uint8_t conjb, const MatrixRef &c, double scale,
                         double cfactor) {
        // if assertion failes here, check whether it is the case
        // where different bra and ket are used with the transpose rule
        // use no-transpose-rule to fix it
        if (!(conja & 1) && !(conjb & 1)) {
            assert(a.n >= b.m && c.m == a.m && c.n >= b.n);
            dgemm("n", "n", &b.n, &c.m, &b.m, &scale, b.data, &b.n, a.data,
                  &a.n, &cfactor, c.data, &c.n);
        } else if (!(conja & 1) && (conjb & 1)) {
            assert(a.n >= b.n && c.m == a.m && c.n >= b.m);
            dgemm("t", "n", &b.m, &c.m, &b.n, &scale, b.data, &b.n, a.data,
                  &a.n, &cfactor, c.data, &c.n);
        } else if ((conja & 1) && !(conjb & 1)) {
            assert(a.m == b.m && c.m <= a.n && c.n >= b.n);
            dgemm("n", "t", &b.n, &c.m, &b.m, &scale, b.data, &b.n, a.data,
                  &a.n, &cfactor, c.data, &c.n);
        } else {
            assert(a.m == b.n && c.m <= a.n && c.n >= b.m);
            dgemm("t", "t", &b.m, &c.m, &b.n, &scale, b.data, &b.n, a.data,
                  &a.n, &cfactor, c.data, &c.n);
        }
    }
    // c = bra(.T) * a * ket(.T)
    // return nflop
    // conj can be 0 (no conj no trans), 1 (trans), 2 (conj), 3 (conj trans)
    // for real numbers we just need (& 1) to exclude conj
    static size_t rotate(const MatrixRef &a, const MatrixRef &c,
                         const MatrixRef &bra, uint8_t conj_bra,
                         const MatrixRef &ket, uint8_t conj_ket, double scale) {
        shared_ptr<VectorAllocator<double>> d_alloc =
            make_shared<VectorAllocator<double>>();
        MatrixRef work(nullptr, a.m, (conj_ket & 1) ? ket.m : ket.n);
        work.allocate(d_alloc);
        multiply(a, false, ket, conj_ket & 1, work, 1.0, 0.0);
        multiply(bra, conj_bra & 1, work, false, c, scale, 1.0);
        work.deallocate(d_alloc);
        return (size_t)ket.m * ket.n * work.m + (size_t)work.m * work.n * c.m;
    }
    // c(.T) = bra.T * a(.T) * ket
    // return nflop. (.T) is always transpose conjugate
    static size_t rotate(const MatrixRef &a, bool conj_a, const MatrixRef &c,
                         bool conj_c, const MatrixRef &bra,
                         const MatrixRef &ket, double scale) {
        shared_ptr<VectorAllocator<double>> d_alloc =
            make_shared<VectorAllocator<double>>();
        MatrixRef work(nullptr, conj_a ? a.n : a.m, ket.n);
        work.allocate(d_alloc);
        multiply(a, conj_a, ket, false, work, 1.0, 0.0);
        if (!conj_c)
            multiply(bra, true, work, false, c, scale, 1.0);
        else
            multiply(work, true, bra, false, c, scale, 1.0);
        work.deallocate(d_alloc);
        return (size_t)a.m * a.n * work.n + (size_t)work.m * work.n * bra.n;
    }
    // dleft == true : c = bra (= da x db) * a * ket
    // dleft == false: c = bra * a * ket (= da x db)
    // return nflop.
    // conj means conj and trans / none for bra, trans / conj for ket
    static size_t three_rotate(const MatrixRef &a, const MatrixRef &c,
                               const MatrixRef &bra, bool conj_bra,
                               const MatrixRef &ket, bool conj_ket,
                               const MatrixRef &da, bool dconja,
                               const MatrixRef &db, bool dconjb, bool dleft,
                               double scale, uint32_t stride) {
        shared_ptr<VectorAllocator<double>> d_alloc =
            make_shared<VectorAllocator<double>>();
        if (dleft) {
            dconja ^= conj_bra, dconjb ^= conj_bra;
            MKL_INT am = (dconja ? da.m : da.n) * (dconjb ? db.m : db.n);
            MKL_INT cm = (dconja ? da.n : da.m) * (dconjb ? db.n : db.m);
            uint32_t ast = conj_bra ? stride / bra.n : stride % bra.n;
            uint32_t cst = conj_bra ? stride % bra.n : stride / bra.n;
            MatrixRef work(nullptr, am, conj_ket ? ket.m : ket.n);
            work.allocate(d_alloc);
            // work = a * ket
            multiply(MatrixRef(&a(ast, 0), am, a.n), false, ket, conj_ket, work,
                     1.0, 0.0);
            if (da.m == 1 && da.n == 1)
                // c = (1 x db) * work
                multiply(db, dconjb, work, false,
                         MatrixRef(&c(cst, 0), cm, c.n), scale * *da.data, 1.0);
            else if (db.m == 1 && db.n == 1)
                // c = (da x 1) * work
                multiply(da, dconja, work, false,
                         MatrixRef(&c(cst, 0), cm, c.n), scale * *db.data, 1.0);
            else
                assert(false);
            work.deallocate(d_alloc);
            return (size_t)ket.m * ket.n * work.m +
                   (size_t)work.m * work.n * cm;
        } else {
            dconja ^= conj_ket, dconjb ^= conj_ket;
            MKL_INT kn = (dconja ? da.m : da.n) * (dconjb ? db.m : db.n);
            MKL_INT km = (dconja ? da.n : da.m) * (dconjb ? db.n : db.m);
            uint32_t ast = conj_ket ? stride % ket.n : stride / ket.n;
            uint32_t cst = conj_ket ? stride / ket.n : stride % ket.n;
            MatrixRef work(nullptr, a.m, kn);
            work.allocate(d_alloc);
            if (da.m == 1 && da.n == 1)
                // work = a * (1 x db)
                multiply(MatrixRef(&a(0, ast), a.m, a.n), false, db, dconjb,
                         work, *da.data * scale, 0.0);
            else if (db.m == 1 && db.n == 1)
                // work = a * (da x 1)
                multiply(MatrixRef(&a(0, ast), a.m, a.n), false, da, dconja,
                         work, *db.data * scale, 0.0);
            else
                assert(false);
            // c = bra * work
            multiply(bra, conj_bra, work, false,
                     MatrixRef(&c(0, cst), c.m, c.n), 1.0, 1.0);
            work.deallocate(d_alloc);
            return (size_t)km * kn * work.m + (size_t)work.m * work.n * c.m;
        }
    }
    // dleft == true : c = a * ket
    // dleft == false: c = a * ket (= da x db)
    // return nflop
    static size_t three_rotate_tr_left(const MatrixRef &a, const MatrixRef &c,
                                       const MatrixRef &bra, bool conj_bra,
                                       const MatrixRef &ket, bool conj_ket,
                                       const MatrixRef &da, bool dconja,
                                       const MatrixRef &db, bool dconjb,
                                       bool dleft, double scale,
                                       uint32_t stride) {
        if (dleft) {
            dconja ^= conj_bra, dconjb ^= conj_bra;
            MKL_INT am = (dconja ? da.m : da.n) * (dconjb ? db.m : db.n);
            MKL_INT cm = (dconja ? da.n : da.m) * (dconjb ? db.n : db.m);
            uint32_t ast = conj_bra ? stride / bra.n : stride % bra.n;
            uint32_t cst = conj_bra ? stride % bra.n : stride / bra.n;
            multiply(MatrixRef(&a(ast, 0), am, a.n), false, ket, conj_ket,
                     MatrixRef(&c(cst, 0), cm, c.n), scale, 1.0);
            return (size_t)ket.m * ket.n * am;
        } else {
            dconja ^= conj_ket, dconjb ^= conj_ket;
            MKL_INT kn = (dconja ? da.m : da.n) * (dconjb ? db.m : db.n);
            MKL_INT km = (dconja ? da.n : da.m) * (dconjb ? db.n : db.m);
            uint32_t ast = conj_ket ? stride % ket.n : stride / ket.n;
            uint32_t cst = conj_ket ? stride / ket.n : stride % ket.n;
            if (da.m == 1 && da.n == 1)
                // c = a * (1 x db)
                multiply(MatrixRef(&a(0, ast), a.m, a.n), false, db, dconjb,
                         MatrixRef(&c(0, cst), c.m, c.n), *da.data * scale,
                         1.0);
            else if (db.m == 1 && db.n == 1)
                // c = a * (da x 1)
                multiply(MatrixRef(&a(0, ast), a.m, a.n), false, da, dconja,
                         MatrixRef(&c(0, cst), c.m, c.n), *db.data * scale,
                         1.0);
            else
                assert(false);
            return (size_t)km * kn * c.m;
        }
    }
    // dleft == true : c = bra (= da x db) * a
    // dleft == false: c = bra * a
    // return nflop
    static size_t three_rotate_tr_right(const MatrixRef &a, const MatrixRef &c,
                                        const MatrixRef &bra, bool conj_bra,
                                        const MatrixRef &ket, bool conj_ket,
                                        const MatrixRef &da, bool dconja,
                                        const MatrixRef &db, bool dconjb,
                                        bool dleft, double scale,
                                        uint32_t stride) {
        if (dleft) {
            dconja ^= conj_bra, dconjb ^= conj_bra;
            MKL_INT am = (dconja ? da.m : da.n) * (dconjb ? db.m : db.n);
            MKL_INT cm = (dconja ? da.n : da.m) * (dconjb ? db.n : db.m);
            uint32_t ast = conj_bra ? stride / bra.n : stride % bra.n;
            uint32_t cst = conj_bra ? stride % bra.n : stride / bra.n;
            if (da.m == 1 && da.n == 1)
                // c = (1 x db) * a
                multiply(db, dconjb, MatrixRef(&a(ast, 0), am, a.n), false,
                         MatrixRef(&c(cst, 0), cm, c.n), scale * *da.data, 1.0);
            else if (db.m == 1 && db.n == 1)
                // c = (da x 1) * a
                multiply(da, dconja, MatrixRef(&a(ast, 0), am, a.n), false,
                         MatrixRef(&c(cst, 0), cm, c.n), scale * *db.data, 1.0);
            else
                assert(false);
            return (size_t)am * a.n * cm;
        } else {
            dconja ^= conj_ket, dconjb ^= conj_ket;
            MKL_INT kn = (dconja ? da.m : da.n) * (dconjb ? db.m : db.n);
            MKL_INT km = (dconja ? da.n : da.m) * (dconjb ? db.n : db.m);
            const double cfactor = 1.0;
            uint32_t ast = conj_ket ? stride % ket.n : stride / ket.n;
            uint32_t cst = conj_ket ? stride / ket.n : stride % ket.n;
            dgemm("n", conj_bra ? "t" : "n", &kn, &c.m, &a.m, &scale,
                  &a(0, ast), &a.n, bra.data, &bra.n, &cfactor, &c(0, cst),
                  &c.n);
            return (size_t)a.m * a.n * c.m;
        }
    }
    // only diagonal elements so no conj parameters
    static void tensor_product_diagonal(uint8_t abconj, const MatrixRef &a,
                                        const MatrixRef &b, const MatrixRef &c,
                                        double scale) {
        assert(a.m == a.n && b.m == b.n && c.m == a.n && c.n == b.n);
        const double cfactor = 1.0;
        const MKL_INT k = 1, lda = a.n + 1, ldb = b.n + 1;
        dgemm("t", "n", &b.n, &a.n, &k, &scale, b.data, &ldb, a.data, &lda,
              &cfactor, c.data, &c.n);
    }
    // diagonal element of three-matrix tensor product
    static void
    three_tensor_product_diagonal(uint8_t abconj, const MatrixRef &a,
                                  const MatrixRef &b, const MatrixRef &c,
                                  const MatrixRef &da, bool dconja,
                                  const MatrixRef &db, bool dconjb, bool dleft,
                                  double scale, uint32_t stride) {
        assert(a.m == a.n && b.m == b.n && c.m == a.n && c.n == b.n);
        const double cfactor = 1.0;
        const MKL_INT dstrm = (MKL_INT)stride / (dleft ? a.m : b.m);
        const MKL_INT dstrn = (MKL_INT)stride % (dleft ? a.m : b.m);
        if (dstrn != dstrm)
            return;
        assert(da.m == da.n && db.m == db.n);
        const MKL_INT ddstr = 0;
        const MKL_INT k = 1, lda = a.n + 1, ldb = b.n + 1;
        const MKL_INT ldda = da.n + 1, lddb = db.n + 1;
        if (da.m == 1 && da.n == 1) {
            scale *= *da.data;
            const MKL_INT dn = db.n - abs(ddstr);
            const double *bdata =
                dconjb ? &db(max(-ddstr, (MKL_INT)0), max(ddstr, (MKL_INT)0))
                       : &db(max(ddstr, (MKL_INT)0), max(-ddstr, (MKL_INT)0));
            if (dn > 0) {
                if (dleft)
                    // (1 x db) x b
                    dgemm("t", "n", &b.n, &dn, &k, &scale, b.data, &ldb, bdata,
                          &lddb, &cfactor, &c(max(dstrn, dstrm), (MKL_INT)0),
                          &c.n);
                else
                    // a x (1 x db)
                    dgemm("t", "n", &dn, &a.n, &k, &scale, bdata, &lddb, a.data,
                          &lda, &cfactor, &c(0, max(dstrn, dstrm)), &c.n);
            }
        } else if (db.m == 1 && db.n == 1) {
            scale *= *db.data;
            const MKL_INT dn = da.n - abs(ddstr);
            const double *adata =
                dconja ? &da(max(-ddstr, (MKL_INT)0), max(ddstr, (MKL_INT)0))
                       : &da(max(ddstr, (MKL_INT)0), max(-ddstr, (MKL_INT)0));
            if (dn > 0) {
                if (dleft)
                    // (da x 1) x b
                    dgemm("t", "n", &b.n, &dn, &k, &scale, b.data, &ldb, adata,
                          &ldda, &cfactor, &c(max(dstrn, dstrm), (MKL_INT)0),
                          &c.n);
                else
                    // a x (da x 1)
                    dgemm("t", "n", &dn, &a.n, &k, &scale, adata, &ldda, a.data,
                          &lda, &cfactor, &c(0, max(dstrn, dstrm)), &c.n);
            }
        } else
            assert(false);
    }
    static void tensor_product(const MatrixRef &a, bool conja,
                               const MatrixRef &b, bool conjb,
                               const MatrixRef &c, double scale,
                               uint32_t stride) {
        const double cfactor = 1.0;
        switch ((uint8_t)conja | (conjb << 1)) {
        case 0:
            if (a.m == 1 && a.n == 1) {
                if (b.n == c.n) {
                    const MKL_INT n = b.m * b.n;
                    dgemm("n", "n", &n, &a.n, &a.n, &scale, b.data, &n, a.data,
                          &a.n, &cfactor, &c(0, stride), &n);
                } else {
                    assert(b.n < c.n);
                    for (MKL_INT k = 0; k < b.m; k++)
                        dgemm("n", "n", &b.n, &a.n, &a.n, &scale, &b(k, 0),
                              &b.n, a.data, &a.n, &cfactor, &c(k, stride),
                              &c.n);
                }
            } else if (b.m == 1 && b.n == 1) {
                if (a.n == c.n) {
                    const MKL_INT n = a.m * a.n;
                    dgemm("n", "n", &n, &b.n, &b.n, &scale, a.data, &n, b.data,
                          &b.n, &cfactor, &c(0, stride), &n);
                } else {
                    assert(a.n < c.n);
                    for (MKL_INT k = 0; k < a.m; k++)
                        dgemm("n", "n", &a.n, &b.n, &b.n, &scale, &a(k, 0),
                              &a.n, b.data, &b.n, &cfactor, &c(k, stride),
                              &c.n);
                }
            } else {
                for (MKL_INT i = 0, inc = 1; i < a.m; i++)
                    for (MKL_INT j = 0; j < a.n; j++) {
                        const double factor = scale * a(i, j);
                        for (MKL_INT k = 0; k < b.m; k++)
                            daxpy(&b.n, &factor, &b(k, 0), &inc,
                                  &c(i * b.m + k, j * b.n + stride), &inc);
                    }
            }
            break;
        case 1:
            if (a.m == 1 && a.n == 1) {
                if (b.n == c.n) {
                    const MKL_INT n = b.m * b.n;
                    dgemm("n", "n", &n, &a.n, &a.n, &scale, b.data, &n, a.data,
                          &a.n, &cfactor, &c(0, stride), &n);
                } else {
                    assert(b.n < c.n);
                    for (MKL_INT k = 0; k < b.m; k++)
                        dgemm("n", "n", &b.n, &a.n, &a.n, &scale, &b(k, 0),
                              &b.n, a.data, &a.n, &cfactor, &c(k, stride),
                              &c.n);
                }
            } else if (b.m == 1 && b.n == 1) {
                assert(a.m <= c.n);
                for (MKL_INT k = 0; k < a.n; k++)
                    dgemm("t", "n", &a.m, &b.n, &b.n, &scale, &a(0, k), &a.n,
                          b.data, &b.n, &cfactor, &c(k, stride), &c.n);
            } else {
                for (MKL_INT i = 0, inc = 1; i < a.n; i++)
                    for (MKL_INT j = 0; j < a.m; j++) {
                        const double factor = scale * a(j, i);
                        for (MKL_INT k = 0; k < b.m; k++)
                            daxpy(&b.n, &factor, &b(k, 0), &inc,
                                  &c(i * b.m + k, j * b.n + stride), &inc);
                    }
            }
            break;
        case 2:
            if (a.m == 1 && a.n == 1) {
                assert(b.m <= c.n);
                for (MKL_INT k = 0; k < b.n; k++)
                    dgemm("t", "n", &b.m, &a.n, &a.n, &scale, &b(0, k), &b.n,
                          a.data, &a.n, &cfactor, &c(k, stride), &c.n);
            } else if (b.m == 1 && b.n == 1) {
                if (a.n == c.n) {
                    const MKL_INT n = a.m * a.n;
                    dgemm("n", "n", &n, &b.n, &b.n, &scale, a.data, &n, b.data,
                          &b.n, &cfactor, &c(0, stride), &n);
                } else {
                    assert(a.n < c.n);
                    for (MKL_INT k = 0; k < a.m; k++)
                        dgemm("n", "n", &a.n, &b.n, &b.n, &scale, &a(k, 0),
                              &a.n, b.data, &b.n, &cfactor, &c(k, stride),
                              &c.n);
                }
            } else {
                for (MKL_INT i = 0, incb = b.n, inc = 1; i < a.m; i++)
                    for (MKL_INT j = 0; j < a.n; j++) {
                        const double factor = scale * a(i, j);
                        for (MKL_INT k = 0; k < b.n; k++)
                            daxpy(&b.m, &factor, &b(0, k), &incb,
                                  &c(i * b.n + k, j * b.m + stride), &inc);
                    }
            }
            break;
        case 1 | 2:
            if (a.m == 1 && a.n == 1) {
                for (MKL_INT k = 0; k < b.n; k++)
                    dgemm("t", "n", &b.m, &a.n, &a.n, &scale, &b(0, k), &b.n,
                          a.data, &a.n, &cfactor, &c(k, stride), &c.n);
            } else if (b.m == 1 && b.n == 1) {
                for (MKL_INT k = 0; k < a.n; k++)
                    dgemm("t", "n", &a.m, &b.n, &b.n, &scale, &a(0, k), &a.n,
                          b.data, &b.n, &cfactor, &c(k, stride), &c.n);
            } else {
                for (MKL_INT i = 0, incb = b.n, inc = 1; i < a.n; i++)
                    for (MKL_INT j = 0; j < a.m; j++) {
                        const double factor = scale * a(j, i);
                        for (MKL_INT k = 0; k < b.n; k++)
                            daxpy(&b.m, &factor, &b(0, k), &incb,
                                  &c(i * b.n + k, j * b.m + stride), &inc);
                    }
            }
            break;
        default:
            assert(false);
        }
    }
    // SVD; original matrix will be destroyed
    static void svd(const MatrixRef &a, const MatrixRef &l, const MatrixRef &s,
                    const MatrixRef &r) {
        shared_ptr<VectorAllocator<double>> d_alloc =
            make_shared<VectorAllocator<double>>();
        MKL_INT k = min(a.m, a.n), info = 0, lwork = 34 * max(a.m, a.n);
        // double work[lwork];
        double *work = d_alloc->allocate(lwork);
        assert(a.m == l.m && a.n == r.n && l.n == k && r.m == k && s.n == k);
        dgesvd("S", "S", &a.n, &a.m, a.data, &a.n, s.data, r.data, &a.n, l.data,
               &k, work, &lwork, &info);
        assert(info == 0);
        d_alloc->deallocate(work, lwork);
    }
    // SVD for parallelism over sites; PRB 87, 155137 (2013)
    static void accurate_svd(const MatrixRef &a, const MatrixRef &l,
                             const MatrixRef &s, const MatrixRef &r,
                             double eps = 1E-4) {
        shared_ptr<VectorAllocator<double>> d_alloc =
            make_shared<VectorAllocator<double>>();
        MatrixRef aa(nullptr, a.m, a.n);
        aa.data = d_alloc->allocate(aa.size());
        copy(aa, a);
        svd(aa, l, s, r);
        MKL_INT k = min(a.m, a.n);
        MKL_INT p = -1;
        for (MKL_INT ip = 0; ip < k; ip++)
            if (s.data[ip] < eps * s.data[0]) {
                p = ip;
                break;
            }
        if (p != -1) {
            MatrixRef xa(nullptr, k - p, k - p), xl(nullptr, k - p, k - p),
                xr(nullptr, k - p, k - p);
            xa.data = d_alloc->allocate(xa.size());
            xl.data = d_alloc->allocate(xl.size());
            xr.data = d_alloc->allocate(xr.size());
            rotate(a, xa, MatrixRef(l.data + p, l.m, l.n), true,
                   MatrixRef(r.data + p * r.n, r.m - p, r.n), true, 1.0);
            accurate_svd(xa, xl, MatrixRef(s.data + p, 1, k - p), xr, eps);
            MatrixRef bl(nullptr, l.m, l.n), br(nullptr, r.m, r.n);
            bl.data = d_alloc->allocate(bl.size());
            br.data = d_alloc->allocate(br.size());
            copy(bl, l);
            copy(br, r);
            multiply(MatrixRef(bl.data + p, bl.m, bl.n), false, xl, false,
                     MatrixRef(l.data + p, l.m, l.n), 1.0, 0.0);
            multiply(xr, false, MatrixRef(br.data + p * br.n, br.m - p, br.n),
                     false, MatrixRef(r.data + p * r.n, r.m - p, r.n), 1.0,
                     0.0);
            d_alloc->deallocate(br.data, br.size());
            d_alloc->deallocate(bl.data, bl.size());
            d_alloc->deallocate(xr.data, xr.size());
            d_alloc->deallocate(xl.data, xl.size());
            d_alloc->deallocate(xa.data, xa.size());
        }
        d_alloc->deallocate(aa.data, aa.size());
    }
    // LQ factorization
    static void lq(const MatrixRef &a, const MatrixRef &l, const MatrixRef &q) {
        shared_ptr<VectorAllocator<double>> d_alloc =
            make_shared<VectorAllocator<double>>();
        MKL_INT k = min(a.m, a.n), info, lwork = 34 * a.m;
        // double work[lwork], tau[k], t[a.m * a.n];
        double *work = d_alloc->allocate(lwork);
        double *tau = d_alloc->allocate(k);
        double *t = d_alloc->allocate(a.m * a.n);
        assert(a.m == l.m && a.n == q.n && l.n == k && q.m == k);
        memcpy(t, a.data, sizeof(double) * a.m * a.n);
        dgeqrf(&a.n, &a.m, t, &a.n, tau, work, &lwork, &info);
        assert(info == 0);
        memset(l.data, 0, sizeof(double) * k * a.m);
        for (MKL_INT j = 0; j < a.m; j++)
            memcpy(l.data + j * k, t + j * a.n, sizeof(double) * min(j + 1, k));
        dorgqr(&a.n, &k, &k, t, &a.n, tau, work, &lwork, &info);
        assert(info == 0);
        memcpy(q.data, t, sizeof(double) * k * a.n);
        d_alloc->deallocate(t, a.m * a.n);
        d_alloc->deallocate(tau, k);
        d_alloc->deallocate(work, lwork);
    }
    // QR factorization
    static void qr(const MatrixRef &a, const MatrixRef &q, const MatrixRef &r) {
        shared_ptr<VectorAllocator<double>> d_alloc =
            make_shared<VectorAllocator<double>>();
        MKL_INT k = min(a.m, a.n), info, lwork = 34 * a.n;
        // double work[lwork], tau[k], t[a.m * a.n];
        double *work = d_alloc->allocate(lwork);
        double *tau = d_alloc->allocate(k);
        double *t = d_alloc->allocate(a.m * a.n);
        assert(a.m == q.m && a.n == r.n && q.n == k && r.m == k);
        memcpy(t, a.data, sizeof(double) * a.m * a.n);
        dgelqf(&a.n, &a.m, t, &a.n, tau, work, &lwork, &info);
        assert(info == 0);
        memset(r.data, 0, sizeof(double) * k * a.n);
        for (MKL_INT j = 0; j < k; j++)
            memcpy(r.data + j * a.n + j, t + j * a.n + j,
                   sizeof(double) * (a.n - j));
        dorglq(&k, &a.m, &k, t, &a.n, tau, work, &lwork, &info);
        assert(info == 0);
        for (MKL_INT j = 0; j < a.m; j++)
            memcpy(q.data + j * k, t + j * a.n, sizeof(double) * k);
        d_alloc->deallocate(t, a.m * a.n);
        d_alloc->deallocate(tau, k);
        d_alloc->deallocate(work, lwork);
    }
    // a += b.T
    static void transpose(const MatrixRef &a, const MatrixRef &b,
                          double scale = 1.0, double cfactor = 1.0) {
        iadd(a, b, scale, true, cfactor);
    }
    // diagonalization for each symmetry block
    static void block_eigs(const MatrixRef &a, const DiagonalMatrix &w,
                           const vector<uint8_t> &x) {
        shared_ptr<VectorAllocator<double>> d_alloc =
            make_shared<VectorAllocator<double>>();
        uint8_t maxx = *max_element(x.begin(), x.end()) + 1;
        vector<vector<MKL_INT>> mp(maxx);
        assert(a.m == a.n && w.n == a.n && (MKL_INT)x.size() == a.n);
        for (MKL_INT i = 0; i < a.n; i++)
            mp[x[i]].push_back(i);
        for (uint8_t i = 0; i < maxx; i++)
            if (mp[i].size() != 0) {
                double *work = d_alloc->allocate(mp[i].size() * mp[i].size());
                double *wwork = d_alloc->allocate(mp[i].size());
                for (size_t j = 0; j < mp[i].size(); j++)
                    for (size_t k = 0; k < mp[i].size(); k++)
                        work[j * mp[i].size() + k] = a(mp[i][j], mp[i][k]);
                eigs(MatrixRef(work, (MKL_INT)mp[i].size(),
                               (MKL_INT)mp[i].size()),
                     DiagonalMatrix(wwork, (MKL_INT)mp[i].size()));
                for (size_t j = 0; j < mp[i].size(); j++)
                    for (MKL_INT k = 0; k < a.n; k++)
                        a(mp[i][j], k) = 0.0, a(k, mp[i][j]) = 0.0;
                for (size_t j = 0; j < mp[i].size(); j++)
                    for (size_t k = 0; k < mp[i].size(); k++)
                        a(mp[i][j], mp[i][k]) = work[j * mp[i].size() + k];
                for (size_t j = 0; j < mp[i].size(); j++)
                    w(mp[i][j], mp[i][j]) = wwork[j];
                d_alloc->deallocate(wwork, mp[i].size());
                d_alloc->deallocate(work, mp[i].size() * mp[i].size());
            }
    }
    // eigenvectors are row vectors
    static void eigs(const MatrixRef &a, const DiagonalMatrix &w) {
        shared_ptr<VectorAllocator<double>> d_alloc =
            make_shared<VectorAllocator<double>>();
        assert(a.m == a.n && w.n == a.n);
        MKL_INT lwork = 34 * a.n, info;
        // double work[lwork];
        double *work = d_alloc->allocate(lwork);
        dsyev("V", "U", &a.n, a.data, &a.n, w.data, work, &lwork, &info);
        assert(info == 0);
        d_alloc->deallocate(work, lwork);
    }
    // z = r / aa
    static void cg_precondition(const MatrixRef &z, const MatrixRef &r,
                                const DiagonalMatrix &aa) {
        copy(z, r);
        if (aa.size() != 0) {
            assert(aa.size() == r.size() && r.size() == z.size());
            for (MKL_INT i = 0; i < aa.n; i++)
                if (abs(aa.data[i]) > 1E-12)
                    z.data[i] /= aa.data[i];
        }
    }
    // ER, Davidson. "The iterative calculation of a few of the lowest
    // eigenvalues and corresponding eigenvectors of large real-symmetric
    // matrices." Journal of Computational Physics 17 (1975): 87-94.
    // Section III. D
    static void davidson_precondition(const MatrixRef &q, double ld,
                                      const DiagonalMatrix &aa) {
        assert(aa.size() == q.size());
        for (MKL_INT i = 0; i < aa.n; i++)
            if (abs(ld - aa.data[i]) > 1E-12)
                q.data[i] /= ld - aa.data[i];
    }
    static void olsen_precondition(const MatrixRef &q, const MatrixRef &c,
                                   double ld, const DiagonalMatrix &aa) {
        assert(aa.size() == c.size());
        MatrixRef t(nullptr, c.m, c.n);
        t.allocate();
        copy(t, c);
        for (MKL_INT i = 0; i < aa.n; i++)
            if (abs(ld - aa.data[i]) > 1E-12)
                t.data[i] /= ld - aa.data[i];
        iadd(q, c, -dot(t, q) / dot(c, t));
        for (MKL_INT i = 0; i < aa.n; i++)
            if (abs(ld - aa.data[i]) > 1E-12)
                q.data[i] /= ld - aa.data[i];
        t.deallocate();
    }
    // Davidson algorithm
    // E.R. Davidson, J. Comput. Phys. 17 (1), 87-94 (1975).
    // aa: diag elements of a (for precondition)
    // bs: input/output vector
    // ors: orthogonal states to be projected out
    template <typename MatMul, typename PComm>
    static vector<double>
    davidson(MatMul &op, const DiagonalMatrix &aa, vector<MatrixRef> &vs,
             double shift, DavidsonTypes davidson_type, int &ndav,
             bool iprint = false, const PComm &pcomm = nullptr,
             double conv_thrd = 5E-6, int max_iter = 5000,
             int soft_max_iter = -1, int deflation_min_size = 2,
             int deflation_max_size = 50,
             const vector<MatrixRef> &ors = vector<MatrixRef>()) {
        assert(!(davidson_type & DavidsonTypes::Harmonic));
        shared_ptr<VectorAllocator<double>> d_alloc =
            make_shared<VectorAllocator<double>>();
        int k = (int)vs.size(), nor = (int)ors.size();
        if (deflation_min_size < k)
            deflation_min_size = k;
        if (deflation_max_size < k + k / 2)
            deflation_max_size = k + k / 2;
        MatrixRef pbs(nullptr, (MKL_INT)(deflation_max_size * vs[0].size()), 1);
        MatrixRef pss(nullptr, (MKL_INT)(deflation_max_size * vs[0].size()), 1);
        pbs.data = d_alloc->allocate(deflation_max_size * vs[0].size());
        pss.data = d_alloc->allocate(deflation_max_size * vs[0].size());
        vector<MatrixRef> bs(deflation_max_size,
                             MatrixRef(nullptr, vs[0].m, vs[0].n));
        vector<MatrixRef> sigmas(deflation_max_size,
                                 MatrixRef(nullptr, vs[0].m, vs[0].n));
        vector<double> or_normsqs(nor);
        for (int i = 0; i < nor; i++) {
            for (int j = 0; j < i; j++)
                if (or_normsqs[j] > 1E-14)
                    iadd(ors[i], ors[j], -dot(ors[j], ors[i]) / or_normsqs[j]);
            or_normsqs[i] = dot(ors[i], ors[i]);
        }
        for (int i = 0; i < deflation_max_size; i++) {
            bs[i].data = pbs.data + bs[i].size() * i;
            sigmas[i].data = pss.data + sigmas[i].size() * i;
        }
        for (int i = 0; i < k; i++)
            copy(bs[i], vs[i]);
        for (int i = 0; i < k; i++) {
            for (int j = 0; j < i; j++)
                iadd(bs[i], bs[j], -dot(bs[j], bs[i]));
            iscale(bs[i], 1.0 / sqrt(dot(bs[i], bs[i])));
        }
        for (int i = 0; i < k; i++) {
            for (int j = 0; j < nor; j++)
                if (or_normsqs[j] > 1E-14)
                    iadd(bs[i], ors[j], -dot(ors[j], bs[i]) / or_normsqs[j]);
            double normsq = dot(bs[i], bs[i]);
            if (normsq < 1E-14) {
                cout << "Cannot generate initial guess " << i
                     << " for Davidson orthogonal to all given states!" << endl;
                assert(false);
            }
            iscale(bs[i], 1.0 / sqrt(normsq));
        }
        vector<double> eigvals(k);
        vector<int> eigval_idxs(deflation_max_size);
        MatrixRef q(nullptr, bs[0].m, bs[0].n);
        if (pcomm == nullptr || pcomm->root == pcomm->rank)
            q.allocate();
        int ck = 0, msig = 0, m = k, xiter = 0;
        double qq;
        if (iprint)
            cout << endl;
        while (xiter < max_iter &&
               (soft_max_iter == -1 || xiter < soft_max_iter)) {
            xiter++;
            if (pcomm != nullptr && xiter != 1)
                pcomm->broadcast(pbs.data + bs[0].size() * msig,
                                 bs[0].size() * (m - msig), pcomm->root);
            for (int i = msig; i < m; i++, msig++) {
                sigmas[i].clear();
                op(bs[i], sigmas[i]);
            }
            if (pcomm == nullptr || pcomm->root == pcomm->rank) {
                DiagonalMatrix ld(nullptr, m);
                MatrixRef alpha(nullptr, m, m);
                ld.allocate();
                alpha.allocate();
                vector<MatrixRef> tmp(m, MatrixRef(nullptr, bs[0].m, bs[0].n));
                for (int i = 0; i < m; i++)
                    tmp[i].allocate();
                int ntg = threading->activate_global();
#pragma omp parallel num_threads(ntg)
                {
#ifdef _MSC_VER
#pragma omp for schedule(dynamic)
                    for (int ij = 0; ij < m * m; ij++) {
                        int i = ij / m, j = ij % m;
#else
#pragma omp for schedule(dynamic) collapse(2)
                    for (int i = 0; i < m; i++)
                        for (int j = 0; j < m; j++) {
#endif
                        if (j <= i)
                            alpha(i, j) = dot(bs[i], sigmas[j]);
                    }
#pragma omp single
                    eigs(alpha, ld);
                    // note alpha row/column is diff from python
                    // b[1:m] = np.dot(b[:], alpha[:, 1:m])
#pragma omp for schedule(static)
                    for (int j = 0; j < m; j++) {
                        copy(tmp[j], bs[j]);
                        iscale(bs[j], alpha(j, j));
                    }
#pragma omp for schedule(static)
                    for (int j = 0; j < m; j++)
                        for (int i = 0; i < m; i++)
                            if (i != j)
                                iadd(bs[j], tmp[i], alpha(j, i));
                                // sigma[1:m] = np.dot(sigma[:], alpha[:, 1:m])
#pragma omp for schedule(static)
                    for (int j = 0; j < m; j++) {
                        copy(tmp[j], sigmas[j]);
                        iscale(sigmas[j], alpha(j, j));
                    }
#pragma omp for schedule(static)
                    for (int j = 0; j < m; j++)
                        for (int i = 0; i < m; i++)
                            if (i != j)
                                iadd(sigmas[j], tmp[i], alpha(j, i));
                }
                threading->activate_normal();
                for (int i = m - 1; i >= 0; i--)
                    tmp[i].deallocate();
                alpha.deallocate();
                for (int i = 0; i < m; i++)
                    eigval_idxs[i] = i;
                if (davidson_type & DavidsonTypes::CloseTo)
                    sort(eigval_idxs.begin(), eigval_idxs.begin() + m,
                         [&ld, shift](int i, int j) {
                             return abs(ld.data[i] - shift) <
                                    abs(ld.data[j] - shift);
                         });
                else if (davidson_type & DavidsonTypes::LessThan)
                    sort(eigval_idxs.begin(), eigval_idxs.begin() + m,
                         [&ld, shift](int i, int j) {
                             if ((shift >= ld.data[i]) != (shift >= ld.data[j]))
                                 return shift >= ld.data[i];
                             else if (shift >= ld.data[i])
                                 return shift - ld.data[i] < shift - ld.data[j];
                             else
                                 return ld.data[i] - shift > ld.data[j] - shift;
                         });
                else if (davidson_type & DavidsonTypes::GreaterThan)
                    sort(eigval_idxs.begin(), eigval_idxs.begin() + m,
                         [&ld, shift](int i, int j) {
                             if ((shift > ld.data[i]) != (shift > ld.data[j]))
                                 return shift > ld.data[j];
                             else if (shift > ld.data[i])
                                 return shift - ld.data[i] > shift - ld.data[j];
                             else
                                 return ld.data[i] - shift < ld.data[j] - shift;
                         });
                for (int i = 0; i < ck; i++) {
                    int ii = eigval_idxs[i];
                    copy(q, sigmas[ii]);
                    iadd(q, bs[ii], -ld(ii, ii));
                    if (dot(q, q) >= conv_thrd) {
                        ck = i;
                        break;
                    }
                }
                int ick = eigval_idxs[ck];
                copy(q, sigmas[ick]);
                iadd(q, bs[ick], -ld(ick, ick));
                for (int j = 0; j < nor; j++)
                    if (or_normsqs[j] > 1E-14)
                        iadd(q, ors[j], -dot(ors[j], q) / or_normsqs[j]);
                qq = dot(q, q);
                if (iprint)
                    cout << setw(6) << xiter << setw(6) << m << setw(6) << ck
                         << fixed << setw(15) << setprecision(8) << ld.data[ick]
                         << scientific << setw(13) << setprecision(2) << qq
                         << endl;
                if (davidson_type & DavidsonTypes::DavidsonPrecond)
                    davidson_precondition(q, ld.data[ick], aa);
                else if (!(davidson_type & DavidsonTypes::NoPrecond))
                    olsen_precondition(q, bs[ick], ld.data[ick], aa);
                eigvals.resize(ck + 1);
                if (ck + 1 != 0)
                    for (int i = 0; i <= ck; i++)
                        eigvals[i] = ld.data[eigval_idxs[i]];
                ld.deallocate();
            }
            if (pcomm != nullptr) {
                pcomm->broadcast(&qq, 1, pcomm->root);
                pcomm->broadcast(&ck, 1, pcomm->root);
            }
            if (qq < conv_thrd) {
                ck++;
                if (ck == k)
                    break;
            } else {
                bool do_deflation = false;
                if (m >= deflation_max_size) {
                    m = msig = deflation_min_size;
                    do_deflation =
                        (davidson_type & DavidsonTypes::LessThan) ||
                        (davidson_type & DavidsonTypes::GreaterThan) ||
                        (davidson_type & DavidsonTypes::CloseTo);
                }
                if (pcomm == nullptr || pcomm->root == pcomm->rank) {
                    if (do_deflation) {
                        vector<MatrixRef> tmp(
                            m, MatrixRef(nullptr, bs[0].m, bs[0].n));
                        for (int i = 0; i < m; i++)
                            tmp[i].allocate();
                        int ntg = threading->activate_global();
#pragma omp parallel num_threads(ntg)
                        {
#pragma omp for schedule(static)
                            for (int j = 0; j < m; j++)
                                copy(tmp[j], bs[eigval_idxs[j]]);
#pragma omp for schedule(static)
                            for (int j = 0; j < m; j++)
                                copy(bs[j], tmp[j]);
#pragma omp for schedule(static)
                            for (int j = 0; j < m; j++)
                                copy(tmp[j], sigmas[eigval_idxs[j]]);
#pragma omp for schedule(static)
                            for (int j = 0; j < m; j++)
                                copy(sigmas[j], tmp[j]);
                        }
                        threading->activate_normal();
                        for (int i = m - 1; i >= 0; i--)
                            tmp[i].deallocate();
                    }
                    for (int j = 0; j < m; j++)
                        iadd(q, bs[j], -dot(bs[j], q));
                    for (int j = 0; j < nor; j++)
                        if (or_normsqs[j] > 1E-14)
                            iadd(q, ors[j], -dot(ors[j], q) / or_normsqs[j]);
                    iscale(q, 1.0 / sqrt(dot(q, q)));
                    copy(bs[m], q);
                }
                m++;
            }
            if (xiter == soft_max_iter)
                break;
        }
        if (xiter == soft_max_iter)
            eigvals.resize(k, 0);
        if (xiter == max_iter) {
            cout << "Error : only " << ck << " converged!" << endl;
            assert(false);
        }
        if (pcomm == nullptr || pcomm->root == pcomm->rank)
            for (int i = 0; i < k; i++)
                copy(vs[i], bs[eigval_idxs[i]]);
        if (pcomm != nullptr) {
            pcomm->broadcast(eigvals.data(), eigvals.size(), pcomm->root);
            for (int j = 0; j < k; j++)
                pcomm->broadcast(vs[j].data, vs[j].size(), pcomm->root);
        }
        if (pcomm == nullptr || pcomm->root == pcomm->rank)
            q.deallocate();
        d_alloc->deallocate(pss.data, deflation_max_size * vs[0].size());
        d_alloc->deallocate(pbs.data, deflation_max_size * vs[0].size());
        ndav = xiter;
        return eigvals;
    }
    // Harmonic Davidson algorithm
    // aa: diag elements of a (for precondition)
    // bs: input/output vector
    // shift: solve for eigenvalues near this value
    // davidson_type: whether eigenvalues should be above/below/near shift
    // ors: orthogonal states to be projected out
    template <typename MatMul, typename PComm>
    static vector<double> harmonic_davidson(
        MatMul &op, const DiagonalMatrix &aa, vector<MatrixRef> &vs,
        double shift, DavidsonTypes davidson_type, int &ndav,
        bool iprint = false, const PComm &pcomm = nullptr,
        double conv_thrd = 5E-6, int max_iter = 5000, int soft_max_iter = -1,
        int deflation_min_size = 2, int deflation_max_size = 50,
        const vector<MatrixRef> &ors = vector<MatrixRef>()) {
        if (!(davidson_type & DavidsonTypes::Harmonic))
            return davidson(op, aa, vs, shift, davidson_type, ndav, iprint,
                            pcomm, conv_thrd, max_iter, soft_max_iter,
                            deflation_min_size, deflation_max_size, ors);
        shared_ptr<VectorAllocator<double>> d_alloc =
            make_shared<VectorAllocator<double>>();
        int k = (int)vs.size(), nor = (int)ors.size();
        if (deflation_min_size < k)
            deflation_min_size = k;
        if (deflation_max_size < k + k / 2)
            deflation_max_size = k + k / 2;
        MatrixRef pbs(nullptr, (MKL_INT)(deflation_max_size * vs[0].size()), 1);
        MatrixRef pss(nullptr, (MKL_INT)(deflation_max_size * vs[0].size()), 1);
        pbs.data = d_alloc->allocate(deflation_max_size * vs[0].size());
        pss.data = d_alloc->allocate(deflation_max_size * vs[0].size());
        vector<MatrixRef> bs(deflation_max_size,
                             MatrixRef(nullptr, vs[0].m, vs[0].n));
        vector<MatrixRef> sigmas(deflation_max_size,
                                 MatrixRef(nullptr, vs[0].m, vs[0].n));
        vector<double> or_normsqs(nor);
        for (int i = 0; i < nor; i++) {
            for (int j = 0; j < i; j++)
                if (or_normsqs[j] > 1E-14)
                    iadd(ors[i], ors[j], -dot(ors[j], ors[i]) / or_normsqs[j]);
            or_normsqs[i] = dot(ors[i], ors[i]);
        }
        for (int i = 0; i < deflation_max_size; i++) {
            bs[i].data = pbs.data + bs[i].size() * i;
            sigmas[i].data = pss.data + sigmas[i].size() * i;
        }
        for (int i = 0; i < k; i++)
            copy(bs[i], vs[i]);
        for (int i = 0; i < k; i++) {
            for (int j = 0; j < nor; j++)
                if (or_normsqs[j] > 1E-14)
                    iadd(bs[i], ors[j], -dot(ors[j], bs[i]) / or_normsqs[j]);
            double normsq = dot(bs[i], bs[i]);
            if (normsq < 1E-14) {
                cout << "Cannot generate initial guess " << i
                     << " for Davidson orthogonal to all given states!" << endl;
                assert(false);
            }
            iscale(bs[i], 1.0 / sqrt(normsq));
        }
        int num_matmul = 0;
        for (int i = 0; i < k; i++) {
            sigmas[i].clear();
            op(bs[i], sigmas[i]);
            if (shift != 0.0)
                iadd(sigmas[i], bs[i], -shift);
            num_matmul++;
        }
        for (int i = 0; i < k; i++) {
            for (int j = 0; j < i; j++) {
                iadd(bs[i], bs[j], -dot(sigmas[j], sigmas[i]));
                iadd(sigmas[i], sigmas[j], -dot(sigmas[j], sigmas[i]));
            }
            iscale(bs[i], 1.0 / sqrt(dot(sigmas[i], sigmas[i])));
            iscale(sigmas[i], 1.0 / sqrt(dot(sigmas[i], sigmas[i])));
        }
        vector<double> eigvals(k);
        vector<int> eigval_idxs(deflation_max_size);
        MatrixRef q(nullptr, bs[0].m, bs[0].n);
        if (pcomm == nullptr || pcomm->root == pcomm->rank)
            q.allocate();
        int ck = 0, m = k, xiter = 0;
        double qq;
        if (iprint)
            cout << endl;
        while (xiter < max_iter &&
               (soft_max_iter == -1 || xiter < soft_max_iter)) {
            xiter++;
            if (pcomm == nullptr || pcomm->root == pcomm->rank) {
                DiagonalMatrix ld(nullptr, m);
                MatrixRef alpha(nullptr, m, m);
                ld.allocate();
                alpha.allocate();
                vector<MatrixRef> tmp(m, MatrixRef(nullptr, bs[0].m, bs[0].n));
                for (int i = 0; i < m; i++)
                    tmp[i].allocate();
                int ntg = threading->activate_global();
#pragma omp parallel num_threads(ntg)
                {
#ifdef _MSC_VER
#pragma omp for schedule(dynamic)
                    for (int ij = 0; ij < m * m; ij++) {
                        int i = ij / m, j = ij % m;
#else
#pragma omp for schedule(dynamic) collapse(2)
                    for (int i = 0; i < m; i++)
                        for (int j = 0; j < m; j++) {
#endif
                        if (j <= i)
                            alpha(i, j) = dot(bs[i], sigmas[j]);
                    }
#pragma omp single
                    eigs(alpha, ld);
                    // note alpha row/column is diff from python
                    // b[1:m] = np.dot(b[:], alpha[:, 1:m])
#pragma omp for schedule(static)
                    for (int j = 0; j < m; j++) {
                        copy(tmp[j], bs[j]);
                        iscale(bs[j], alpha(j, j));
                    }
#pragma omp for schedule(static)
                    for (int j = 0; j < m; j++)
                        for (int i = 0; i < m; i++)
                            if (i != j)
                                iadd(bs[j], tmp[i], alpha(j, i));
                                // sigma[1:m] = np.dot(sigma[:], alpha[:, 1:m])
#pragma omp for schedule(static)
                    for (int j = 0; j < m; j++) {
                        copy(tmp[j], sigmas[j]);
                        iscale(sigmas[j], alpha(j, j));
                    }
#pragma omp for schedule(static)
                    for (int j = 0; j < m; j++)
                        for (int i = 0; i < m; i++)
                            if (i != j)
                                iadd(sigmas[j], tmp[i], alpha(j, i));
#pragma omp for schedule(static)
                    for (int j = 0; j < m; j++)
                        ld(j, j) = dot(bs[j], sigmas[j]) / dot(bs[j], bs[j]);
                }
                threading->activate_normal();
                for (int i = m - 1; i >= 0; i--)
                    tmp[i].deallocate();
                alpha.deallocate();
                if (davidson_type & DavidsonTypes::LessThan)
                    for (int i = 0; i < m; i++)
                        eigval_idxs[i] = i;
                else
                    for (int i = 0; i < m; i++)
                        eigval_idxs[i] = m - 1 - i;
                if (davidson_type & DavidsonTypes::CloseTo)
                    sort(eigval_idxs.begin(), eigval_idxs.begin() + m,
                         [&ld](int i, int j) {
                             return abs(ld(i, i)) < abs(ld(j, j));
                         });
                for (int i = 0; i < ck; i++) {
                    int ii = eigval_idxs[i];
                    copy(q, sigmas[ii]);
                    iadd(q, bs[ii], -ld(ii, ii));
                    if (dot(q, q) >= conv_thrd) {
                        ck = i;
                        break;
                    }
                }
                int ick = eigval_idxs[ck];
                copy(q, sigmas[ick]);
                iadd(q, bs[ick], -ld(ick, ick));
                for (int j = 0; j < nor; j++)
                    if (or_normsqs[j] > 1E-14)
                        iadd(q, ors[j], -dot(ors[j], q) / or_normsqs[j]);
                qq = dot(q, q);
                if (iprint)
                    cout << setw(6) << xiter << setw(6) << m << setw(6) << ck
                         << fixed << setw(15) << setprecision(8)
                         << ld.data[ick] + shift << scientific << setw(13)
                         << setprecision(2) << qq << endl;
                if (davidson_type & DavidsonTypes::DavidsonPrecond)
                    davidson_precondition(q, ld.data[ick] + shift, aa);
                else if (!(davidson_type & DavidsonTypes::NoPrecond))
                    olsen_precondition(q, bs[ick], ld.data[ick] + shift, aa);
                eigvals.resize(ck + 1);
                if (ck + 1 != 0)
                    for (int i = 0; i <= ck; i++)
                        eigvals[i] = ld.data[eigval_idxs[i]] + shift;
                ld.deallocate();
            }
            if (pcomm != nullptr) {
                pcomm->broadcast(&qq, 1, pcomm->root);
                pcomm->broadcast(&ck, 1, pcomm->root);
            }
            if (qq < conv_thrd) {
                ck++;
                if (ck == k)
                    break;
            } else {
                bool do_deflation = false;
                if (m >= deflation_max_size) {
                    m = deflation_min_size;
                    do_deflation = !(davidson_type & DavidsonTypes::LessThan);
                }
                copy(bs[m], q);
                if (pcomm != nullptr)
                    pcomm->broadcast(bs[m].data, bs[m].size(), pcomm->root);
                sigmas[m].clear();
                op(bs[m], sigmas[m]);
                if (shift != 0.0)
                    iadd(sigmas[m], bs[m], -shift);
                num_matmul++;
                if (pcomm == nullptr || pcomm->root == pcomm->rank) {
                    if (do_deflation) {
                        vector<MatrixRef> tmp(
                            m, MatrixRef(nullptr, bs[0].m, bs[0].n));
                        for (int i = 0; i < m; i++)
                            tmp[i].allocate();
                        int ntg = threading->activate_global();
#pragma omp parallel num_threads(ntg)
                        {
#pragma omp for schedule(static)
                            for (int j = 0; j < m; j++)
                                copy(tmp[j], bs[eigval_idxs[j]]);
#pragma omp for schedule(static)
                            for (int j = 0; j < m; j++)
                                copy(bs[j], tmp[j]);
#pragma omp for schedule(static)
                            for (int j = 0; j < m; j++)
                                copy(tmp[j], sigmas[eigval_idxs[j]]);
#pragma omp for schedule(static)
                            for (int j = 0; j < m; j++)
                                copy(sigmas[j], tmp[j]);
                        }
                        threading->activate_normal();
                        for (int i = m - 1; i >= 0; i--)
                            tmp[i].deallocate();
                    }
                    for (int i = 0; i < m + 1; i++) {
                        for (int j = 0; j < i; j++) {
                            iadd(bs[i], bs[j], -dot(sigmas[j], sigmas[i]));
                            iadd(sigmas[i], sigmas[j],
                                 -dot(sigmas[j], sigmas[i]));
                        }
                        iscale(bs[i], 1.0 / sqrt(dot(sigmas[i], sigmas[i])));
                        iscale(sigmas[i],
                               1.0 / sqrt(dot(sigmas[i], sigmas[i])));
                    }
                }
                m++;
            }
            if (xiter == soft_max_iter)
                break;
        }
        if (xiter == soft_max_iter)
            eigvals.resize(k, 0);
        if (xiter == max_iter) {
            cout << "Error : only " << ck << " converged!" << endl;
            assert(false);
        }
        if (pcomm == nullptr || pcomm->root == pcomm->rank)
            for (int i = 0; i < k; i++)
                copy(vs[i], sigmas[eigval_idxs[i]]);
        if (pcomm != nullptr) {
            pcomm->broadcast(eigvals.data(), eigvals.size(), pcomm->root);
            for (int j = 0; j < k; j++)
                pcomm->broadcast(vs[j].data, vs[j].size(), pcomm->root);
        }
        if (pcomm == nullptr || pcomm->root == pcomm->rank)
            q.deallocate();
        d_alloc->deallocate(pss.data, deflation_max_size * vs[0].size());
        d_alloc->deallocate(pbs.data, deflation_max_size * vs[0].size());
        ndav = num_matmul;
        return eigvals;
    }
    // Computes exp(t*H), the matrix exponential of a general matrix in
    // full, using the irreducible rational Pade approximation
    // Adapted from expokit fortran code dgpadm.f:
    //   Roger B. Sidje (rbs@maths.uq.edu.au)
    //   EXPOKIT: Software Package for Computing Matrix Exponentials.
    //   ACM - Transactions On Mathematical Software, 24(1):130-156, 1998
    // lwork = 4 * m * m + ideg + 1
    // exp(tH) is located at work[ret:ret+m*m]
    static pair<MKL_INT, MKL_INT> expo_pade(MKL_INT ideg, MKL_INT m,
                                            const double *h, MKL_INT ldh,
                                            double t, double *work) {
        static const double zero = 0.0, one = 1.0, mone = -1.0, two = 2.0;
        static const MKL_INT inc = 1;
        // check restrictions on input parameters
        MKL_INT mm = m * m;
        MKL_INT iflag = 0;
        assert(ldh >= m);
        // initialize pointers
        MKL_INT icoef = 0, ih2 = icoef + (ideg + 1), ip = ih2 + mm,
                iq = ip + mm, ifree = iq + mm;
        // scaling: seek ns such that ||t*H/2^ns|| < 1/2;
        // and set scale = t/2^ns ...
        memset(work, 0, sizeof(double) * m);
        for (MKL_INT j = 0; j < m; j++)
            for (MKL_INT i = 0; i < m; i++)
                work[i] += abs(h[j * m + i]);
        double hnorm = 0.0;
        for (MKL_INT i = 0; i < m; i++)
            hnorm = max(hnorm, work[i]);
        hnorm = abs(t * hnorm);
        if (hnorm == 0.0) {
            cerr << "Error - null H in expo pade" << endl;
            abort();
        }
        MKL_INT ns = max((MKL_INT)0, (MKL_INT)(log(hnorm) / log(2.0)) + 2);
        double scale = t / (double)(1LL << ns);
        double scale2 = scale * scale;
        // compute Pade coefficients
        MKL_INT i = ideg + 1, j = 2 * ideg + 1;
        work[icoef] = 1.0;
        for (MKL_INT k = 1; k <= ideg; k++)
            work[icoef + k] =
                work[icoef + k - 1] * (double)(i - k) / double(k * (j - k));
        // H2 = scale2*H*H ...
        dgemm("n", "n", &m, &m, &m, &scale2, h, &ldh, h, &ldh, &zero,
              work + ih2, &m);
        // initialize p (numerator) and q (denominator)
        memset(work + ip, 0, sizeof(double) * mm * 2);
        double cp = work[icoef + ideg - 1];
        double cq = work[icoef + ideg];
        for (MKL_INT j = 0; j < m; j++)
            work[ip + j * (m + 1)] = cp, work[iq + j * (m + 1)] = cq;
        // Apply Horner rule
        MKL_INT iodd = 1;
        for (MKL_INT k = ideg - 1; k > 0; k--) {
            MKL_INT iused = iodd * iq + (1 - iodd) * ip;
            dgemm("n", "n", &m, &m, &m, &one, work + iused, &m, work + ih2, &m,
                  &zero, work + ifree, &m);
            for (MKL_INT j = 0; j < m; j++)
                work[ifree + j * (m + 1)] += work[icoef + k - 1];
            ip = (1 - iodd) * ifree + iodd * ip;
            iq = iodd * ifree + (1 - iodd) * iq;
            ifree = iused;
            iodd = 1 - iodd;
        }
        // Obtain (+/-)(I + 2*(p\q))
        MKL_INT *iqp = iodd ? &iq : &ip;
        dgemm("n", "n", &m, &m, &m, &scale, work + *iqp, &m, h, &ldh, &zero,
              work + ifree, &m);
        *iqp = ifree;
        daxpy(&mm, &mone, work + ip, &inc, work + iq, &inc);
        dgesv(&m, &m, work + iq, &m, (MKL_INT *)work + ih2, work + ip, &m,
              &iflag);
        if (iflag != 0) {
            cerr << "Problem in DGESV in expo pade" << endl;
            abort();
        }
        dscal(&mm, &two, work + ip, &inc);
        for (MKL_INT j = 0; j < m; j++)
            work[ip + j * (m + 1)]++;
        MKL_INT iput = ip;
        if (ns == 0 && iodd) {
            dscal(&mm, &mone, work + ip, &inc);
        } else {
            // squaring : exp(t*H) = (exp(t*H))^(2^ns)
            iodd = 1;
            for (MKL_INT k = 0; k < ns; k++) {
                MKL_INT iget = iodd * ip + (1 - iodd) * iq;
                iput = (1 - iodd) * ip + iodd * iq;
                dgemm("n", "n", &m, &m, &m, &one, work + iget, &m, work + iget,
                      &m, &zero, work + iput, &m);
                iodd = 1 - iodd;
            }
        }
        return make_pair(iput, ns);
    }
    // Computes w = exp(t*A)*v - for a (sparse) symmetric / general matrix A.
    // Adapted from expokit fortran code dsexpv.f/dgexpy.f:
    //   Roger B. Sidje (rbs@maths.uq.edu.au)
    //   EXPOKIT: Software Package for Computing Matrix Exponentials.
    //   ACM - Transactions On Mathematical Software, 24(1):130-156, 1998
    // lwork = n*(m+1)+n+(m+2)^2+4*(m+2)^2+ideg+1
    template <typename MatMul, typename PComm>
    static MKL_INT expo_krylov(MatMul &op, MKL_INT n, MKL_INT m, double t,
                               double *v, double *w, double &tol, double anorm,
                               double *work, MKL_INT lwork, bool symmetric,
                               bool iprint, const PComm &pcomm = nullptr) {
        const MKL_INT inc = 1;
        const double sqr1 = sqrt(0.1), zero = 0.0;
        const MKL_INT mxstep = symmetric ? 500 : 1000, mxreject = 0, ideg = 6;
        const double delta = 1.2, gamma = 0.9;
        MKL_INT iflag = 0;
        if (lwork < n * (m + 2) + 5 * (m + 2) * (m + 2) + ideg + 1)
            iflag = -1;
        if (m >= n || m <= 0)
            iflag = -3;
        if (iflag != 0) {
            cerr << "bad sizes (in input of expo krylov)" << endl;
            abort();
        }
        // initializations
        MKL_INT k1 = 2, mh = m + 2, iv = 0, ih = iv + n * (m + 1) + n;
        MKL_INT ifree = ih + mh * mh, lfree = lwork - ifree, iexph;
        MKL_INT ibrkflag = 0, mbrkdwn = m, nmult = 0, mx;
        MKL_INT nreject = 0, nexph = 0, nscale = 0, ns = 0;
        double t_out = abs(t), tbrkdwn = 0.0, t_now = 0.0, t_new = 0.0;
        double step_min = t_out, step_max = 0.0, s_error = 0.0, x_error = 0.0;
        double err_loc;
        MKL_INT nstep = 0;
        // machine precision
        double eps = 0.0;
        for (double p1 = 4.0 / 3.0, p2, p3; eps == 0.0;)
            p2 = p1 - 1.0, p3 = p2 + p2 + p2, eps = abs(p3 - 1.0);
        if (tol <= eps)
            tol = sqrt(eps);
        double rndoff = eps * anorm, break_tol = 1E-7;
        double sgn = t >= 0 ? 1.0 : -1.0;
        dcopy(&n, v, &inc, w, &inc);
        double beta = dnrm2(&n, w, &inc), vnorm = beta, hump = beta, avnorm;
        // obtain the very first stepsize
        double xm = 1.0 / (double)m, p1;
        p1 = tol * pow((m + 1) / 2.72, m + 1) * sqrt(2.0 * 3.14 * (m + 1));
        t_new = (1.0 / anorm) * pow(p1 / (4.0 * beta * anorm), xm);
        p1 = pow(10.0, round(log10(t_new) - sqr1) - 1);
        t_new = floor(t_new / p1 + 0.55) * p1;
        // step-by-step integration
        for (; t_now < t_out;) {
            nstep++;
            double t_step = min(t_out - t_now, t_new);
            p1 = 1.0 / beta;
            for (MKL_INT i = 0; i < n; i++)
                work[iv + i] = p1 * w[i];
            if (pcomm == nullptr || pcomm->root == pcomm->rank)
                memset(work + ih, 0, sizeof(double) * mh * mh);
            // Lanczos loop / Arnoldi loop
            MKL_INT j1v = iv + n;
            double hj1j = 0.0;
            for (MKL_INT j = 0; j < m; j++) {
                nmult++;
                op(work + j1v - n, work + j1v);
                if (pcomm == nullptr || pcomm->root == pcomm->rank) {
                    if (symmetric) {
                        if (j != 0) {
                            p1 = -work[ih + j * mh + j - 1];
                            daxpy(&n, &p1, work + j1v - n - n, &inc, work + j1v,
                                  &inc);
                        }
                        double hjj =
                            -ddot(&n, work + j1v - n, &inc, work + j1v, &inc);
                        work[ih + j * (mh + 1)] = -hjj;
                        daxpy(&n, &hjj, work + j1v - n, &inc, work + j1v, &inc);
                        hj1j = dnrm2(&n, work + j1v, &inc);
                    } else {
                        for (MKL_INT i = 0; i <= j; i++) {
                            double hij = -ddot(&n, work + iv + i * n, &inc,
                                               work + j1v, &inc);
                            daxpy(&n, &hij, work + iv + i * n, &inc, work + j1v,
                                  &inc);
                            work[ih + j * mh + i] = -hij;
                        }
                        hj1j = dnrm2(&n, work + j1v, &inc);
                    }
                }
                if (pcomm != nullptr)
                    pcomm->broadcast(&hj1j, 1, pcomm->root);
                // if "happy breakdown" go straightforward at the end
                if (hj1j <= break_tol) {
                    if (iprint)
                        cout << "happy breakdown: mbrkdwn =" << j + 1
                             << " h = " << hj1j << endl;
                    k1 = 0, ibrkflag = 1;
                    mbrkdwn = j + 1, tbrkdwn = t_now;
                    t_step = t_out - t_now;
                    break;
                }
                if (pcomm == nullptr || pcomm->root == pcomm->rank) {
                    work[ih + j * mh + j + 1] = hj1j;
                    if (symmetric)
                        work[ih + (j + 1) * mh + j] = hj1j;
                    hj1j = 1.0 / hj1j;
                    dscal(&n, &hj1j, work + j1v, &inc);
                }
                if (pcomm != nullptr)
                    pcomm->broadcast(work + j1v, n, pcomm->root);
                j1v += n;
            }
            if (k1 != 0) {
                nmult++;
                op(work + j1v - n, work + j1v);
                if (pcomm == nullptr || pcomm->root == pcomm->rank)
                    avnorm = dnrm2(&n, work + j1v, &inc);
            }
            MKL_INT ireject = 0;
            if (pcomm == nullptr || pcomm->root == pcomm->rank) {
                // set 1 for the 2-corrected scheme
                if (symmetric)
                    work[ih + m * mh + m - 1] = 0.0;
                work[ih + m * mh + m + 1] = 1.0;
                // loop while ireject<mxreject until the tolerance is reached
                for (ireject = 0;;) {
                    // compute w = beta*V*exp(t_step*H)*e1
                    nexph++;
                    mx = mbrkdwn + k1;
                    // irreducible rational Pade approximation
                    auto xp = expo_pade(ideg, mx, work + ih, mh, sgn * t_step,
                                        work + ifree);
                    iexph = xp.first + ifree, ns = xp.second;
                    nscale += ns;
                    // error estimate
                    if (k1 == 0)
                        err_loc = tol;
                    else {
                        double p1 = abs(work[iexph + m]) * beta;
                        double p2 = abs(work[iexph + m + 1]) * beta * avnorm;
                        if (p1 > 10.0 * p2)
                            err_loc = p2, xm = 1.0 / (double)m;
                        else if (p1 > p2)
                            err_loc = p1 * p2 / (p1 - p2), xm = 1.0 / (double)m;
                        else
                            err_loc = p1, xm = 1.0 / (double)(m - 1);
                    }
                    // reject the step-size if the error is not acceptable
                    if (k1 != 0 && err_loc > delta * t_step * tol &&
                        (mxreject == 0 || ireject < mxreject)) {
                        double t_old = t_step;
                        t_step =
                            gamma * t_step * pow(t_step * tol / err_loc, xm);
                        p1 = pow(10.0, round(log10(t_step) - sqr1) - 1);
                        t_step = floor(t_step / p1 + 0.55) * p1;
                        if (iprint)
                            cout << "t_step = " << t_old
                                 << " err_loc = " << err_loc
                                 << " err_required = " << delta * t_old * tol
                                 << endl
                                 << "  stepsize rejected, stepping down to:"
                                 << t_step << endl;
                        ireject++;
                        nreject++;
                        break;
                    } else
                        break;
                }
            }
            if (mxreject != 0 && pcomm != nullptr)
                pcomm->broadcast(&ireject, 1, pcomm->root);
            if (mxreject != 0 && ireject > mxreject) {
                cerr << "failure in expo krylov: ---"
                     << " The requested tolerance is too high. Rerun "
                        "with a smaller value.";
                abort();
            }
            if (pcomm == nullptr || pcomm->root == pcomm->rank) {
                // now update w = beta*V*exp(t_step*H)*e1 and the hump
                mx = mbrkdwn + max((MKL_INT)0, k1 - 1);
                dgemv("n", &n, &mx, &beta, work + iv, &n, work + iexph, &inc,
                      &zero, w, &inc);
                beta = dnrm2(&n, w, &inc);
                hump = max(hump, beta);
                // suggested value for the next stepsize
                t_new = gamma * t_step * pow(t_step * tol / err_loc, xm);
                p1 = pow(10.0, round(log10(t_new) - sqr1) - 1);
                t_new = floor(t_new / p1 + 0.55) * p1;
                err_loc = max(err_loc, rndoff);
                // update the time covered
                t_now += t_step;
                // display and keep some information
                if (iprint)
                    cout << "integration " << nstep << " scale-square =" << ns
                         << " step_size = " << t_step
                         << " err_loc = " << err_loc << " next_step = " << t_new
                         << endl;
                step_min = min(step_min, t_step);
                step_max = max(step_max, t_step);
                s_error += err_loc;
                x_error = max(x_error, err_loc);
            }
            if (pcomm != nullptr) {
                double tmp[3] = {beta, t_new, t_now};
                pcomm->broadcast(tmp, 3, pcomm->root);
                pcomm->broadcast(w, n, pcomm->root);
                beta = tmp[0], t_new = tmp[1], t_now = tmp[2];
            }
            if (mxstep != 0 && nstep >= mxstep) {
                iflag = 1;
                break;
            }
        }
        return nmult;
    }
    // apply exponential of a matrix to a vector
    // v: input/output vector
    template <typename MatMul, typename PComm>
    static int expo_apply(MatMul &op, double t, double anorm, MatrixRef &v,
                          double consta, bool symmetric, bool iprint = false,
                          const PComm &pcomm = nullptr, double conv_thrd = 5E-6,
                          int deflation_max_size = 20) {
        MKL_INT vm = v.m, vn = v.n, n = vm * vn;
        if (n < 4) {
            const MKL_INT lwork = 4 * n * n + 7;
            vector<double> te(n), h(n * n), work(lwork);
            MatrixRef e = MatrixRef(te.data(), vm, vn);
            memset(e.data, 0, sizeof(double) * n);
            for (MKL_INT i = 0; i < n; i++) {
                e.data[i] = 1.0;
                op(e, MatrixRef(h.data() + i * n, vm, vn));
                h[i * (n + 1)] += consta;
                e.data[i] = 0.0;
            }
            if (pcomm == nullptr || pcomm->root == pcomm->rank) {
                MKL_INT iptr =
                    expo_pade(6, n, h.data(), n, t, work.data()).first;
                multiply(MatrixRef(work.data() + iptr, n, n), true, v, false, e,
                         1.0, 0.0);
                memcpy(v.data, e.data, sizeof(double) * n);
            }
            if (pcomm != nullptr)
                pcomm->broadcast(v.data, n, pcomm->root);
            return n;
        }
        auto lop = [&op, consta, n, vm, vn](double *a, double *b) -> void {
            static MKL_INT inc = 1;
            memset(b, 0, sizeof(double) * n);
            op(MatrixRef(a, vm, vn), MatrixRef(b, vm, vn));
            daxpy(&n, &consta, a, &inc, b, &inc);
        };
        MKL_INT m = min((MKL_INT)deflation_max_size, n - 1);
        MKL_INT lwork = n * (m + 2) + 5 * (m + 2) * (m + 2) + 7;
        vector<double> w(n), work(lwork);
        anorm += abs(consta) * n;
        if (anorm < 1E-10)
            anorm = 1.0;
        MKL_INT nmult =
            expo_krylov(lop, n, m, t, v.data, w.data(), conv_thrd, anorm,
                        work.data(), lwork, symmetric, iprint, (PComm)pcomm);
        memcpy(v.data, w.data(), sizeof(double) * n);
        return (int)nmult;
    }
    // Solve x in linear equation H x = b
    // by applying deflated CG method
    // where H is symmetric and positive-definite
    // H x := op(x) + consta * x
    template <typename MatMul, typename PComm>
    static double harmonic_projected_deflated_conjugate_gradient(
        MatMul &op, const DiagonalMatrix &aa, MatrixRef x, MatrixRef b,
        int &nmult, int &ndav, double consta = 0.0, bool iprint = false,
        const PComm &pcomm = nullptr, double conv_thrd = 5E-6,
        double conv_thrd_p = 5E-6, int max_iter = 5000, int soft_max_iter = -1,
        int deflation_min_size = 2, int deflation_max_size = 50) {
        int k = 5;
        shared_ptr<VectorAllocator<double>> d_alloc =
            make_shared<VectorAllocator<double>>();
        if (deflation_max_size > (int)x.size())
            deflation_max_size = (int)x.size();
        if (deflation_min_size > deflation_max_size)
            deflation_min_size = deflation_max_size;
        if (deflation_min_size < k)
            deflation_min_size = k;
        MatrixRef pbs(nullptr, (MKL_INT)(deflation_max_size * x.size()), 1);
        MatrixRef pss(nullptr, (MKL_INT)(deflation_max_size * x.size()), 1);
        pbs.data = d_alloc->allocate(deflation_max_size * x.size());
        pss.data = d_alloc->allocate(deflation_max_size * x.size());
        vector<MatrixRef> ws(deflation_max_size, MatrixRef(nullptr, x.m, x.n));
        vector<MatrixRef> aws(deflation_max_size, MatrixRef(nullptr, x.m, x.n));
        for (int i = 0; i < deflation_max_size; i++) {
            ws[i].data = pbs.data + ws[i].size() * i;
            aws[i].data = pss.data + aws[i].size() * i;
        }
        copy(ws[0], x);
        int num_matmul = 0;
        aws[0].clear();
        op(ws[0], aws[0]);
        if (consta != 0)
            iadd(aws[0], ws[0], consta);
        iscale(ws[0], 1.0 / sqrt(dot(aws[0], aws[0])));
        iscale(aws[0], 1.0 / sqrt(dot(aws[0], aws[0])));
        num_matmul++;
        vector<int> eigval_idxs(deflation_max_size);
        MatrixRef q(nullptr, x.m, x.n);
        if (pcomm == nullptr || pcomm->root == pcomm->rank)
            q.allocate();
        int ck = 0, msig = 0, m = 1, xiter = 0;
        double qq;
        if (iprint)
            cout << endl;
        while (xiter < max_iter &&
               (soft_max_iter == -1 || xiter < soft_max_iter)) {
            xiter++;
            if (pcomm == nullptr || pcomm->root == pcomm->rank) {
                DiagonalMatrix ld(nullptr, m);
                MatrixRef alpha(nullptr, m, m);
                ld.allocate();
                alpha.allocate();
                vector<MatrixRef> tmp(m, MatrixRef(nullptr, x.m, x.n));
                for (int i = 0; i < m; i++)
                    tmp[i].allocate();
                int ntg = threading->activate_global();
#pragma omp parallel num_threads(ntg)
                {
#ifdef _MSC_VER
#pragma omp for schedule(dynamic)
                    for (int ij = 0; ij < m * m; ij++) {
                        int i = ij / m, j = ij % m;
#else
#pragma omp for schedule(dynamic) collapse(2)
                    for (int i = 0; i < m; i++)
                        for (int j = 0; j < m; j++) {
#endif
                        if (j <= i)
                            alpha(i, j) = dot(ws[i], aws[j]);
                    }
#pragma omp single
                    eigs(alpha, ld);
                    // note alpha row/column is diff from python
                    // b[1:m] = np.dot(b[:], alpha[:, 1:m])
#pragma omp for schedule(static)
                    for (int j = 0; j < m; j++) {
                        copy(tmp[j], ws[j]);
                        iscale(ws[j], alpha(j, j));
                    }
#pragma omp for schedule(static)
                    for (int j = 0; j < m; j++)
                        for (int i = 0; i < m; i++)
                            if (i != j)
                                iadd(ws[j], tmp[i], alpha(j, i));
                                // sigma[1:m] = np.dot(sigma[:], alpha[:, 1:m])
#pragma omp for schedule(static)
                    for (int j = 0; j < m; j++) {
                        copy(tmp[j], aws[j]);
                        iscale(aws[j], alpha(j, j));
                    }
#pragma omp for schedule(static)
                    for (int j = 0; j < m; j++)
                        for (int i = 0; i < m; i++)
                            if (i != j)
                                iadd(aws[j], tmp[i], alpha(j, i));
#pragma omp for schedule(static)
                    for (int j = 0; j < m; j++)
                        ld(j, j) = dot(ws[j], aws[j]) / dot(ws[j], ws[j]);
                }
                threading->activate_normal();
                for (int i = m - 1; i >= 0; i--)
                    tmp[i].deallocate();
                alpha.deallocate();
                for (int i = 0; i < m; i++)
                    eigval_idxs[i] = m - 1 - i;
                for (int i = 0; i < ck; i++) {
                    int ii = eigval_idxs[i];
                    copy(q, aws[ii]);
                    iadd(q, ws[ii], -ld(ii, ii));
                    if (dot(q, q) >= conv_thrd_p) {
                        ck = i;
                        break;
                    }
                }
                int ick = eigval_idxs[ck];
                copy(q, aws[ick]);
                iadd(q, ws[ick], -ld(ick, ick));
                qq = dot(q, q);
                if (iprint)
                    cout << setw(6) << xiter << setw(6) << m << setw(6) << ck
                         << fixed << setw(15) << setprecision(8) << ld.data[ick]
                         << scientific << setw(13) << setprecision(2) << qq
                         << endl;
                olsen_precondition(q, ws[ick], ld.data[ick], aa);
                ld.deallocate();
            }
            if (pcomm != nullptr) {
                pcomm->broadcast(&qq, 1, pcomm->root);
                pcomm->broadcast(&ck, 1, pcomm->root);
            }
            if (m == deflation_max_size && ck >= k - 1 && qq < conv_thrd_p) {
                ck = k;
                break;
            }
            if (m == deflation_max_size &&
                xiter + (deflation_max_size - deflation_min_size) >=
                    soft_max_iter)
                break;
            if (qq < conv_thrd_p && ck < k - 1)
                ck++;
            else {
                bool do_deflation = false;
                if (m >= deflation_max_size) {
                    m = msig = deflation_min_size;
                    do_deflation = true;
                }
                copy(ws[m], q);
                if (pcomm != nullptr)
                    pcomm->broadcast(ws[m].data, ws[m].size(), pcomm->root);
                aws[m].clear();
                op(ws[m], aws[m]);
                if (consta != 0)
                    iadd(aws[m], ws[m], consta);
                num_matmul++;
                if (pcomm == nullptr || pcomm->root == pcomm->rank) {
                    if (do_deflation) {
                        vector<MatrixRef> tmp(m, MatrixRef(nullptr, x.m, x.n));
                        for (int i = 0; i < m; i++)
                            tmp[i].allocate();
                        int ntg = threading->activate_global();
#pragma omp parallel num_threads(ntg)
                        {
#pragma omp for schedule(static)
                            for (int j = 0; j < m; j++)
                                copy(tmp[j], ws[eigval_idxs[j]]);
#pragma omp for schedule(static)
                            for (int j = 0; j < m; j++)
                                copy(ws[j], tmp[j]);
#pragma omp for schedule(static)
                            for (int j = 0; j < m; j++)
                                copy(tmp[j], aws[eigval_idxs[j]]);
#pragma omp for schedule(static)
                            for (int j = 0; j < m; j++)
                                copy(aws[j], tmp[j]);
                        }
                        threading->activate_normal();
                        for (int i = m - 1; i >= 0; i--)
                            tmp[i].deallocate();
                    }
                    for (int i = 0; i < m + 1; i++) {
                        for (int j = 0; j < i; j++) {
                            iadd(ws[i], ws[j], -dot(aws[j], aws[i]));
                            iadd(aws[i], aws[j], -dot(aws[j], aws[i]));
                        }
                        iscale(ws[i], 1.0 / sqrt(dot(aws[i], aws[i])));
                        iscale(aws[i], 1.0 / sqrt(dot(aws[i], aws[i])));
                    }
                }
                m++;
            }
        }
        if (pcomm == nullptr || pcomm->root == pcomm->rank)
            q.deallocate();
        assert(m == deflation_max_size);
        ndav = num_matmul;
        MatrixRef p(nullptr, x.m, x.n), r(nullptr, x.m, x.n);
        MatrixRef hp(nullptr, x.m, x.n);
        double ff[2];
        double &error = ff[0], &func = ff[1];
        double beta = 0.0, old_beta = 0.0;
        r.allocate();
        p.allocate();
        hp.allocate();
        int nw = (int)ws.size();
        for (int i = 0; i < nw; i++) {
            for (int j = 0; j < i; j++) {
                double ww = dot(ws[j], ws[i]);
                iadd(ws[i], ws[j], -ww);
                iadd(aws[i], aws[j], -ww);
            }
            double w_normsq = sqrt(dot(ws[i], ws[i]));
            assert(w_normsq > 1E-14);
            iscale(ws[i], 1.0 / w_normsq);
            iscale(aws[i], 1.0 / w_normsq);
        }
        MatrixRef winv(nullptr, nw, nw);
        MatrixRef mu(nullptr, nw, 1);
        winv.allocate();
        mu.allocate();
        r.clear();
        p.clear();
        hp.clear();
        op(x, r);
        if (consta != 0)
            iadd(r, x, consta);
        if (pcomm == nullptr || pcomm->root == pcomm->rank) {
            iscale(r, -1);
            iadd(r, b, 1); // r = b - Ax
            if (nw != 0) {
                for (int i = 0; i < nw; i++)
                    for (int j = 0; j <= i; j++) {
                        winv(i, j) = dot(aws[i], ws[j]);
                        winv(j, i) = winv(i, j);
                    }
                inverse(winv);
                mu.clear();
                for (int i = 0; i < nw; i++) {
                    for (int j = 0; j < nw; j++)
                        mu.data[i] += dot(r, ws[j]) * winv(i, j);
                    iadd(x, ws[i], mu.data[i]);
                    iadd(r, aws[i], -mu.data[i]);
                }
            }
            cg_precondition(p, r, aa);
            if (nw != 0) {
                op(p, hp);
                if (consta != 0)
                    iadd(hp, p, consta);
                mu.clear();
                for (int i = 0; i < nw; i++) {
                    for (int j = 0; j < nw; j++)
                        mu.data[i] += dot(hp, ws[j]) * winv(i, j);
                    iadd(p, ws[i], -mu.data[i]);
                    iadd(hp, aws[i], -mu.data[i]);
                }
            }
            beta = dot(p, r);
            error = dot(r, r);
        }
        if (iprint)
            cout << endl;
        if (pcomm != nullptr)
            pcomm->broadcast(&error, 1, pcomm->root);
        if (error < conv_thrd) {
            if (pcomm == nullptr || pcomm->root == pcomm->rank)
                func = dot(x, b);
            if (pcomm != nullptr)
                pcomm->broadcast(&func, 1, pcomm->root);
            if (iprint)
                cout << setw(6) << 0 << fixed << setw(15) << setprecision(8)
                     << func << scientific << setw(13) << setprecision(2)
                     << error << endl;
            mu.deallocate();
            winv.deallocate();
            hp.deallocate();
            p.deallocate();
            r.deallocate();
            nmult = 1;
            d_alloc->deallocate(pss.data, deflation_max_size * x.size());
            d_alloc->deallocate(pbs.data, deflation_max_size * x.size());
            return func;
        }
        old_beta = beta;
        if (pcomm != nullptr)
            pcomm->broadcast(p.data, p.size(), pcomm->root);
        MatrixRef z(nullptr, x.m, x.n), az(nullptr, x.m, x.n);
        z.allocate();
        az.allocate();
        xiter = 0;
        while (xiter < max_iter &&
               (soft_max_iter == -1 || xiter < soft_max_iter)) {
            xiter++;
            if (nw == 0) {
                hp.clear();
                op(p, hp);
                if (consta != 0)
                    iadd(hp, p, consta);
            }
            if (pcomm == nullptr || pcomm->root == pcomm->rank) {
                double alpha = old_beta / dot(p, hp);
                iadd(x, p, alpha);
                iadd(r, hp, -alpha);
                cg_precondition(z, r, aa);
                error = dot(r, r);
                beta = dot(z, r);
                func = dot(x, b);
                if (iprint)
                    cout << setw(6) << xiter << fixed << setw(15)
                         << setprecision(8) << func << scientific << setw(13)
                         << setprecision(2) << error << endl;
            }
            if (pcomm != nullptr)
                pcomm->broadcast(&error, 2, pcomm->root);
            if (error < conv_thrd)
                break;
            else {
                if (pcomm == nullptr || pcomm->root == pcomm->rank) {
                    double gamma = beta / old_beta;
                    old_beta = beta;
                    iscale(p, gamma);
                    iadd(p, z, 1.0);
                    if (nw != 0) {
                        az.clear();
                        op(z, az);
                        if (consta != 0)
                            iadd(az, z, consta);
                        iscale(hp, gamma);
                        iadd(hp, az, 1.0);
                        mu.clear();
                        for (int i = 0; i < nw; i++) {
                            for (int j = 0; j < nw; j++)
                                mu.data[i] += dot(az, ws[j]) * winv(i, j);
                            iadd(p, ws[i], -mu.data[i]);
                            iadd(hp, aws[i], -mu.data[i]);
                        }
                    }
                }
                if (pcomm != nullptr)
                    pcomm->broadcast(p.data, p.size(), pcomm->root);
            }
        }
        if (xiter == max_iter && error >= conv_thrd) {
            cout << "Error : linear solver (cg) not converged!" << endl;
            assert(false);
        }
        nmult = xiter + 1;
        az.deallocate();
        z.deallocate();
        mu.deallocate();
        winv.deallocate();
        hp.deallocate();
        p.deallocate();
        r.deallocate();
        if (pcomm != nullptr)
            pcomm->broadcast(x.data, x.size(), pcomm->root);
        d_alloc->deallocate(pss.data, deflation_max_size * x.size());
        d_alloc->deallocate(pbs.data, deflation_max_size * x.size());
        return func;
    }
    // Solve x in linear equation H x = b
    // by applying deflated CG method
    // where H is symmetric and positive-definite
    // H x := op(x) + consta * x
    template <typename MatMul, typename PComm>
    static double davidson_projected_deflated_conjugate_gradient(
        MatMul &op, const DiagonalMatrix &aa, MatrixRef x, MatrixRef b, int k,
        int &nmult, int &ndav, double consta = 0.0, bool iprint = false,
        const PComm &pcomm = nullptr, double conv_thrd = 5E-6,
        double conv_thrd_p = 5E-6, int max_iter = 5000, int soft_max_iter = -1,
        int deflation_min_size = 2, int deflation_max_size = 50) {
        shared_ptr<VectorAllocator<double>> d_alloc =
            make_shared<VectorAllocator<double>>();
        if (deflation_max_size > (int)x.size())
            deflation_max_size = (int)x.size();
        if (deflation_min_size > deflation_max_size)
            deflation_min_size = deflation_max_size;
        if (deflation_min_size < k)
            deflation_min_size = k;
        MatrixRef pbs(nullptr, (MKL_INT)(deflation_max_size * x.size()), 1);
        MatrixRef pss(nullptr, (MKL_INT)(deflation_max_size * x.size()), 1);
        pbs.data = d_alloc->allocate(deflation_max_size * x.size());
        pss.data = d_alloc->allocate(deflation_max_size * x.size());
        vector<MatrixRef> ws(deflation_max_size, MatrixRef(nullptr, x.m, x.n));
        vector<MatrixRef> aws(deflation_max_size, MatrixRef(nullptr, x.m, x.n));
        for (int i = 0; i < deflation_max_size; i++) {
            ws[i].data = pbs.data + ws[i].size() * i;
            aws[i].data = pss.data + aws[i].size() * i;
        }
        copy(ws[0], x);
        iscale(ws[0], 1.0 / sqrt(dot(ws[0], ws[0])));
        MatrixRef q(nullptr, x.m, x.n);
        if (pcomm == nullptr || pcomm->root == pcomm->rank)
            q.allocate();
        int ck = 0, msig = 0, m = 1, xiter = 0;
        double qq;
        if (iprint)
            cout << endl;
        while (xiter < max_iter &&
               (soft_max_iter == -1 || xiter < soft_max_iter)) {
            xiter++;
            if (pcomm != nullptr && xiter != 1)
                pcomm->broadcast(pbs.data + x.size() * msig,
                                 x.size() * (m - msig), pcomm->root);
            for (int i = msig; i < m; i++, msig++) {
                aws[i].clear();
                op(ws[i], aws[i]);
                if (consta != 0)
                    iadd(aws[i], ws[i], consta);
            }
            if (pcomm == nullptr || pcomm->root == pcomm->rank) {
                DiagonalMatrix ld(nullptr, m);
                MatrixRef alpha(nullptr, m, m);
                ld.allocate();
                alpha.allocate();
                vector<MatrixRef> tmp(m, MatrixRef(nullptr, x.m, x.n));
                for (int i = 0; i < m; i++)
                    tmp[i].allocate();
                int ntg = threading->activate_global();
#pragma omp parallel num_threads(ntg)
                {
#ifdef _MSC_VER
#pragma omp for schedule(dynamic)
                    for (int ij = 0; ij < m * m; ij++) {
                        int i = ij / m, j = ij % m;
#else
#pragma omp for schedule(dynamic) collapse(2)
                    for (int i = 0; i < m; i++)
                        for (int j = 0; j < m; j++) {
#endif
                        if (j <= i)
                            alpha(i, j) = dot(ws[i], aws[j]);
                    }
#pragma omp single
                    eigs(alpha, ld);
                    // note alpha row/column is diff from python
                    // b[1:m] = np.dot(b[:], alpha[:, 1:m])
#pragma omp for schedule(static)
                    for (int j = 0; j < m; j++) {
                        copy(tmp[j], ws[j]);
                        iscale(ws[j], alpha(j, j));
                    }
#pragma omp for schedule(static)
                    for (int j = 0; j < m; j++)
                        for (int i = 0; i < m; i++)
                            if (i != j)
                                iadd(ws[j], tmp[i], alpha(j, i));
                                // sigma[1:m] = np.dot(sigma[:], alpha[:, 1:m])
#pragma omp for schedule(static)
                    for (int j = 0; j < m; j++) {
                        copy(tmp[j], aws[j]);
                        iscale(aws[j], alpha(j, j));
                    }
#pragma omp for schedule(static)
                    for (int j = 0; j < m; j++)
                        for (int i = 0; i < m; i++)
                            if (i != j)
                                iadd(aws[j], tmp[i], alpha(j, i));
                }
                threading->activate_normal();
                for (int i = m - 1; i >= 0; i--)
                    tmp[i].deallocate();
                alpha.deallocate();
                for (int i = 0; i < ck; i++) {
                    copy(q, aws[i]);
                    iadd(q, ws[i], -ld(i, i));
                    if (dot(q, q) >= conv_thrd_p) {
                        ck = i;
                        break;
                    }
                }
                copy(q, aws[ck]);
                iadd(q, ws[ck], -ld(ck, ck));
                qq = dot(q, q);
                if (iprint)
                    cout << setw(6) << xiter << setw(6) << m << setw(6) << ck
                         << fixed << setw(15) << setprecision(8) << ld.data[ck]
                         << scientific << setw(13) << setprecision(2) << qq
                         << endl;
                olsen_precondition(q, ws[ck], ld.data[ck], aa);
                ld.deallocate();
            }
            if (pcomm != nullptr) {
                pcomm->broadcast(&qq, 1, pcomm->root);
                pcomm->broadcast(&ck, 1, pcomm->root);
            }
            if (m == deflation_max_size && ck >= k - 1 && qq < conv_thrd_p) {
                ck = k;
                break;
            }
            if (m == deflation_max_size &&
                xiter + (deflation_max_size - deflation_min_size) >=
                    soft_max_iter)
                break;
            if (qq < conv_thrd_p && ck < k - 1)
                ck++;
            else {
                if (m >= deflation_max_size)
                    m = msig = deflation_min_size;
                if (pcomm == nullptr || pcomm->root == pcomm->rank) {
                    for (int j = 0; j < m; j++)
                        iadd(q, ws[j], -dot(ws[j], q));
                    iscale(q, 1.0 / sqrt(dot(q, q)));
                    copy(ws[m], q);
                }
                m++;
            }
        }
        if (pcomm == nullptr || pcomm->root == pcomm->rank)
            q.deallocate();
        assert(m == deflation_max_size);
        ndav = xiter;
        MatrixRef p(nullptr, x.m, x.n), r(nullptr, x.m, x.n);
        MatrixRef hp(nullptr, x.m, x.n);
        double ff[2];
        double &error = ff[0], &func = ff[1];
        double beta = 0.0, old_beta = 0.0;
        r.allocate();
        p.allocate();
        hp.allocate();
        int nw = (int)ws.size();
        for (int i = 0; i < nw; i++) {
            for (int j = 0; j < i; j++) {
                double ww = dot(ws[j], ws[i]);
                iadd(ws[i], ws[j], -ww);
                iadd(aws[i], aws[j], -ww);
            }
            double w_normsq = sqrt(dot(ws[i], ws[i]));
            assert(w_normsq > 1E-14);
            iscale(ws[i], 1.0 / w_normsq);
            iscale(aws[i], 1.0 / w_normsq);
        }
        MatrixRef winv(nullptr, nw, nw);
        MatrixRef mu(nullptr, nw, 1);
        winv.allocate();
        mu.allocate();
        r.clear();
        p.clear();
        hp.clear();
        op(x, r);
        if (consta != 0)
            iadd(r, x, consta);
        if (pcomm == nullptr || pcomm->root == pcomm->rank) {
            iscale(r, -1);
            iadd(r, b, 1); // r = b - Ax
            if (nw != 0) {
                for (int i = 0; i < nw; i++)
                    for (int j = 0; j <= i; j++) {
                        winv(i, j) = dot(aws[i], ws[j]);
                        winv(j, i) = winv(i, j);
                    }
                inverse(winv);
                mu.clear();
                for (int i = 0; i < nw; i++) {
                    for (int j = 0; j < nw; j++)
                        mu.data[i] += dot(r, ws[j]) * winv(i, j);
                    iadd(x, ws[i], mu.data[i]);
                    iadd(r, aws[i], -mu.data[i]);
                }
            }
            cg_precondition(p, r, aa);
            if (nw != 0) {
                op(p, hp);
                if (consta != 0)
                    iadd(hp, p, consta);
                mu.clear();
                for (int i = 0; i < nw; i++) {
                    for (int j = 0; j < nw; j++)
                        mu.data[i] += dot(hp, ws[j]) * winv(i, j);
                    iadd(p, ws[i], -mu.data[i]);
                    iadd(hp, aws[i], -mu.data[i]);
                }
            }
            beta = dot(p, r);
            error = dot(r, r);
        }
        if (iprint)
            cout << endl;
        if (pcomm != nullptr)
            pcomm->broadcast(&error, 1, pcomm->root);
        if (error < conv_thrd) {
            if (pcomm == nullptr || pcomm->root == pcomm->rank)
                func = dot(x, b);
            if (pcomm != nullptr)
                pcomm->broadcast(&func, 1, pcomm->root);
            if (iprint)
                cout << setw(6) << 0 << fixed << setw(15) << setprecision(8)
                     << func << scientific << setw(13) << setprecision(2)
                     << error << endl;
            mu.deallocate();
            winv.deallocate();
            hp.deallocate();
            p.deallocate();
            r.deallocate();
            nmult = 1;
            d_alloc->deallocate(pss.data, deflation_max_size * x.size());
            d_alloc->deallocate(pbs.data, deflation_max_size * x.size());
            return func;
        }
        old_beta = beta;
        if (pcomm != nullptr)
            pcomm->broadcast(p.data, p.size(), pcomm->root);
        MatrixRef z(nullptr, x.m, x.n), az(nullptr, x.m, x.n);
        z.allocate();
        az.allocate();
        xiter = 0;
        while (xiter < max_iter &&
               (soft_max_iter == -1 || xiter < soft_max_iter)) {
            xiter++;
            if (nw == 0) {
                hp.clear();
                op(p, hp);
                if (consta != 0)
                    iadd(hp, p, consta);
            }
            if (pcomm == nullptr || pcomm->root == pcomm->rank) {
                double alpha = old_beta / dot(p, hp);
                iadd(x, p, alpha);
                iadd(r, hp, -alpha);
                cg_precondition(z, r, aa);
                error = dot(r, r);
                beta = dot(z, r);
                func = dot(x, b);
                if (iprint)
                    cout << setw(6) << xiter << fixed << setw(15)
                         << setprecision(8) << func << scientific << setw(13)
                         << setprecision(2) << error << endl;
            }
            if (pcomm != nullptr)
                pcomm->broadcast(&error, 2, pcomm->root);
            if (error < conv_thrd)
                break;
            else {
                if (pcomm == nullptr || pcomm->root == pcomm->rank) {
                    double gamma = beta / old_beta;
                    old_beta = beta;
                    iscale(p, gamma);
                    iadd(p, z, 1.0);
                    if (nw != 0) {
                        az.clear();
                        op(z, az);
                        if (consta != 0)
                            iadd(az, z, consta);
                        iscale(hp, gamma);
                        iadd(hp, az, 1.0);
                        mu.clear();
                        for (int i = 0; i < nw; i++) {
                            for (int j = 0; j < nw; j++)
                                mu.data[i] += dot(az, ws[j]) * winv(i, j);
                            iadd(p, ws[i], -mu.data[i]);
                            iadd(hp, aws[i], -mu.data[i]);
                        }
                    }
                }
                if (pcomm != nullptr)
                    pcomm->broadcast(p.data, p.size(), pcomm->root);
            }
        }
        if (xiter == max_iter && error >= conv_thrd) {
            cout << "Error : linear solver (cg) not converged!" << endl;
            assert(false);
        }
        nmult = xiter + 1;
        az.deallocate();
        z.deallocate();
        mu.deallocate();
        winv.deallocate();
        hp.deallocate();
        p.deallocate();
        r.deallocate();
        if (pcomm != nullptr)
            pcomm->broadcast(x.data, x.size(), pcomm->root);
        d_alloc->deallocate(pss.data, deflation_max_size * x.size());
        d_alloc->deallocate(pbs.data, deflation_max_size * x.size());
        return func;
    }
    // Solve x in linear equation H x = b
    // by applying deflated CG method
    // where H is symmetric and positive-definite
    // H x := op(x) + consta * x
    template <typename MatMul, typename PComm>
    static double deflated_conjugate_gradient(
        MatMul &op, const DiagonalMatrix &aa, MatrixRef x, MatrixRef b,
        int &nmult, double consta = 0.0, bool iprint = false,
        const PComm &pcomm = nullptr, double conv_thrd = 5E-6,
        int max_iter = 5000, int soft_max_iter = -1,
        const vector<MatrixRef> &ws = vector<MatrixRef>()) {
        shared_ptr<VectorAllocator<double>> d_alloc =
            make_shared<VectorAllocator<double>>();
        MatrixRef p(nullptr, x.m, x.n), r(nullptr, x.m, x.n);
        MatrixRef hp(nullptr, x.m, x.n);
        double ff[2];
        double &error = ff[0], &func = ff[1];
        double beta = 0.0, old_beta = 0.0;
        r.allocate();
        p.allocate();
        hp.allocate();
        int nw = (int)ws.size();
        vector<MatrixRef> aws(nw, MatrixRef(nullptr, x.m, x.n));
        MatrixRef paws(nullptr, (MKL_INT)(nw * x.size()), 1);
        paws.data = d_alloc->allocate(nw * x.size());
        for (int i = 0; i < nw; i++) {
            for (int j = 0; j < i; j++)
                iadd(ws[i], ws[j], -dot(ws[j], ws[i]));
            double w_normsq = sqrt(dot(ws[i], ws[i]));
            assert(w_normsq > 1E-14);
            iscale(ws[i], 1.0 / w_normsq);
            aws[i].data = paws.data + ws[i].size() * i;
            aws[i].clear();
            op(ws[i], aws[i]);
            if (consta != 0)
                iadd(aws[i], ws[i], consta);
        }
        MatrixRef winv(nullptr, nw, nw);
        MatrixRef mu(nullptr, nw, 1);
        winv.allocate();
        mu.allocate();
        r.clear();
        p.clear();
        hp.clear();
        op(x, r);
        if (consta != 0)
            iadd(r, x, consta);
        if (pcomm == nullptr || pcomm->root == pcomm->rank) {
            iscale(r, -1);
            iadd(r, b, 1); // r = b - Ax
            if (nw != 0) {
                for (int i = 0; i < nw; i++)
                    for (int j = 0; j <= i; j++) {
                        winv(i, j) = dot(aws[i], ws[j]);
                        winv(j, i) = winv(i, j);
                    }
                inverse(winv);
                mu.clear();
                for (int i = 0; i < nw; i++) {
                    for (int j = 0; j < nw; j++)
                        mu.data[i] += dot(r, ws[j]) * winv(i, j);
                    iadd(x, ws[i], mu.data[i]);
                    iadd(r, aws[i], -mu.data[i]);
                }
            }
            cg_precondition(p, r, aa);
            if (nw != 0) {
                op(p, hp);
                if (consta != 0)
                    iadd(hp, p, consta);
                mu.clear();
                for (int i = 0; i < nw; i++) {
                    for (int j = 0; j < nw; j++)
                        mu.data[i] += dot(hp, ws[j]) * winv(i, j);
                    iadd(p, ws[i], -mu.data[i]);
                    iadd(hp, aws[i], -mu.data[i]);
                }
            }
            beta = dot(p, r);
            error = dot(r, r);
        }
        if (iprint)
            cout << endl;
        if (pcomm != nullptr)
            pcomm->broadcast(&error, 1, pcomm->root);
        if (error < conv_thrd) {
            if (pcomm == nullptr || pcomm->root == pcomm->rank)
                func = dot(x, b);
            if (pcomm != nullptr)
                pcomm->broadcast(&func, 1, pcomm->root);
            if (iprint)
                cout << setw(6) << 0 << fixed << setw(15) << setprecision(8)
                     << func << scientific << setw(13) << setprecision(2)
                     << error << endl;
            mu.deallocate();
            winv.deallocate();
            hp.deallocate();
            p.deallocate();
            r.deallocate();
            nmult = 1;
            d_alloc->deallocate(paws.data, nw * x.size());
            return func;
        }
        old_beta = beta;
        if (pcomm != nullptr)
            pcomm->broadcast(p.data, p.size(), pcomm->root);
        MatrixRef z(nullptr, x.m, x.n), az(nullptr, x.m, x.n);
        z.allocate();
        az.allocate();
        int xiter = 0;
        while (xiter < max_iter &&
               (soft_max_iter == -1 || xiter < soft_max_iter)) {
            xiter++;
            if (nw == 0) {
                hp.clear();
                op(p, hp);
                if (consta != 0)
                    iadd(hp, p, consta);
            }
            if (pcomm == nullptr || pcomm->root == pcomm->rank) {
                double alpha = old_beta / dot(p, hp);
                iadd(x, p, alpha);
                iadd(r, hp, -alpha);
                cg_precondition(z, r, aa);
                error = dot(r, r);
                beta = dot(z, r);
                func = dot(x, b);
                if (iprint)
                    cout << setw(6) << xiter << fixed << setw(15)
                         << setprecision(8) << func << scientific << setw(13)
                         << setprecision(2) << error << endl;
            }
            if (pcomm != nullptr)
                pcomm->broadcast(&error, 2, pcomm->root);
            if (error < conv_thrd)
                break;
            else {
                if (pcomm == nullptr || pcomm->root == pcomm->rank) {
                    double gamma = beta / old_beta;
                    old_beta = beta;
                    iscale(p, gamma);
                    iadd(p, z, 1.0);
                    if (nw != 0) {
                        az.clear();
                        op(z, az);
                        if (consta != 0)
                            iadd(az, z, consta);
                        iscale(hp, gamma);
                        iadd(hp, az, 1.0);
                        mu.clear();
                        for (int i = 0; i < nw; i++) {
                            for (int j = 0; j < nw; j++)
                                mu.data[i] += dot(az, ws[j]) * winv(i, j);
                            iadd(p, ws[i], -mu.data[i]);
                            iadd(hp, aws[i], -mu.data[i]);
                        }
                    }
                }
                if (pcomm != nullptr)
                    pcomm->broadcast(p.data, p.size(), pcomm->root);
            }
        }
        if (xiter == max_iter && error >= conv_thrd) {
            cout << "Error : linear solver (cg) not converged!" << endl;
            assert(false);
        }
        nmult = xiter + 1;
        az.deallocate();
        z.deallocate();
        mu.deallocate();
        winv.deallocate();
        hp.deallocate();
        p.deallocate();
        r.deallocate();
        if (pcomm != nullptr)
            pcomm->broadcast(x.data, x.size(), pcomm->root);
        d_alloc->deallocate(paws.data, nw * x.size());
        return func;
    }
    // Solve x in linear equation H x = b
    // by applying linear CG method
    // where H is symmetric and positive-definite
    // H x := op(x) + consta * x
    template <typename MatMul, typename PComm>
    static double
    conjugate_gradient(MatMul &op, const DiagonalMatrix &aa, MatrixRef x,
                       MatrixRef b, int &nmult, double consta = 0.0,
                       bool iprint = false, const PComm &pcomm = nullptr,
                       double conv_thrd = 5E-6, int max_iter = 5000,
                       int soft_max_iter = -1) {
        MatrixRef p(nullptr, x.m, x.n), r(nullptr, x.m, x.n);
        double ff[2];
        double &error = ff[0], &func = ff[1];
        double beta = 0.0, old_beta = 0.0;
        r.allocate();
        p.allocate();
        r.clear();
        p.clear();
        op(x, r);
        if (consta != 0)
            iadd(r, x, consta);
        if (pcomm == nullptr || pcomm->root == pcomm->rank) {
            iscale(r, -1);
            iadd(r, b, 1); // r = b - Ax
            cg_precondition(p, r, aa);
            beta = dot(p, r);
            error = dot(r, r);
        }
        if (iprint)
            cout << endl;
        if (pcomm != nullptr)
            pcomm->broadcast(&error, 1, pcomm->root);
        if (error < conv_thrd) {
            if (pcomm == nullptr || pcomm->root == pcomm->rank)
                func = dot(x, b);
            if (pcomm != nullptr)
                pcomm->broadcast(&func, 1, pcomm->root);
            if (iprint)
                cout << setw(6) << 0 << fixed << setw(15) << setprecision(8)
                     << func << scientific << setw(13) << setprecision(2)
                     << error << endl;
            p.deallocate();
            r.deallocate();
            nmult = 1;
            return func;
        }
        old_beta = beta;
        if (pcomm != nullptr)
            pcomm->broadcast(p.data, p.size(), pcomm->root);
        MatrixRef hp(nullptr, x.m, x.n), z(nullptr, x.m, x.n);
        hp.allocate();
        z.allocate();
        int xiter = 0;
        while (xiter < max_iter &&
               (soft_max_iter == -1 || xiter < soft_max_iter)) {
            xiter++;
            hp.clear();
            op(p, hp);
            if (consta != 0)
                iadd(hp, p, consta);

            if (pcomm == nullptr || pcomm->root == pcomm->rank) {
                double alpha = old_beta / dot(p, hp);
                iadd(x, p, alpha);
                iadd(r, hp, -alpha);
                cg_precondition(z, r, aa);
                error = dot(r, r);
                beta = dot(z, r);
                func = dot(x, b);
                if (iprint)
                    cout << setw(6) << xiter << fixed << setw(15)
                         << setprecision(8) << func << scientific << setw(13)
                         << setprecision(2) << error << endl;
            }
            if (pcomm != nullptr)
                pcomm->broadcast(&error, 2, pcomm->root);
            if (error < conv_thrd)
                break;
            else {
                if (pcomm == nullptr || pcomm->root == pcomm->rank) {
                    double gamma = beta / old_beta;
                    old_beta = beta;
                    iadd(p, z, 1 / gamma);
                    iscale(p, gamma);
                }
                if (pcomm != nullptr)
                    pcomm->broadcast(p.data, p.size(), pcomm->root);
            }
        }
        if (xiter == max_iter && error >= conv_thrd) {
            cout << "Error : linear solver (cg) not converged!" << endl;
            assert(false);
        }
        nmult = xiter + 1;
        z.deallocate();
        hp.deallocate();
        p.deallocate();
        r.deallocate();
        if (pcomm != nullptr)
            pcomm->broadcast(x.data, x.size(), pcomm->root);
        return func;
    }
    // Solve x in linear equation H x = b where H^T = H
    // by applying linear CG method to equation (H H) x = H b
    // where H x := op(x) + consta * x
    template <typename MatMul, typename PComm>
    static double minres(MatMul &op, MatrixRef x, MatrixRef b, int &nmult,
                         double consta = 0.0, bool iprint = false,
                         const PComm &pcomm = nullptr, double conv_thrd = 5E-6,
                         int max_iter = 5000, int soft_max_iter = -1) {
        MatrixRef p(nullptr, x.m, x.n), r(nullptr, x.m, x.n);
        double ff[2];
        double &error = ff[0], &func = ff[1];
        r.allocate();
        r.clear();
        op(x, r);
        if (consta != 0)
            iadd(r, x, consta);
        if (pcomm == nullptr || pcomm->root == pcomm->rank) {
            iadd(r, b, -1);
            iscale(r, -1);
            p.allocate();
            copy(p, r);
            error = dot(r, r);
        }
        if (iprint)
            cout << endl;
        if (pcomm != nullptr)
            pcomm->broadcast(&error, 1, pcomm->root);
        if (error < conv_thrd) {
            if (pcomm == nullptr || pcomm->root == pcomm->rank) {
                func = dot(x, b);
                p.deallocate();
            }
            if (pcomm != nullptr)
                pcomm->broadcast(&func, 1, pcomm->root);
            if (iprint)
                cout << setw(6) << 0 << fixed << setw(15) << setprecision(8)
                     << func << scientific << setw(13) << setprecision(2)
                     << error << endl;
            r.deallocate();
            nmult = 1;
            return func;
        }
        if (pcomm != nullptr)
            pcomm->broadcast(r.data, r.size(), pcomm->root);
        double beta = 0, prev_beta = 0;
        MatrixRef hp(nullptr, x.m, x.n), hr(nullptr, x.m, x.n);
        hr.allocate();
        hr.clear();
        op(r, hr);
        if (consta != 0)
            iadd(hr, r, consta);
        prev_beta = dot(r, hr);
        int xiter = 0;

        if (pcomm == nullptr || pcomm->root == pcomm->rank) {
            hp.allocate();
            copy(hp, hr);
        }

        while (xiter < max_iter &&
               (soft_max_iter == -1 || xiter < soft_max_iter)) {
            xiter++;
            if (pcomm == nullptr || pcomm->root == pcomm->rank) {
                double alpha = dot(r, hr) / dot(hp, hp);
                iadd(x, p, alpha);
                iadd(r, hp, -alpha);
                error = dot(r, r);
                func = dot(x, b);
                if (iprint)
                    cout << setw(6) << xiter << fixed << setw(15)
                         << setprecision(8) << func << scientific << setw(13)
                         << setprecision(2) << error << endl;
            }
            if (pcomm != nullptr) {
                pcomm->broadcast(&error, 2, pcomm->root);
                pcomm->broadcast(r.data, r.size(), pcomm->root);
            }
            if (error < conv_thrd)
                break;
            else {
                hr.clear();
                op(r, hr);
                if (consta != 0)
                    iadd(hr, r, consta);
                if (pcomm == nullptr || pcomm->root == pcomm->rank) {
                    beta = dot(r, hr);
                    iadd(p, r, prev_beta / beta);
                    iscale(p, beta / prev_beta);
                    iadd(hp, hr, prev_beta / beta);
                    iscale(hp, beta / prev_beta);
                    prev_beta = beta;
                }
            }
        }
        if (xiter == max_iter && error >= conv_thrd) {
            cout << "Error : linear solver (minres) not converged!" << endl;
            assert(false);
        }
        nmult = xiter + 1;
        if (pcomm == nullptr || pcomm->root == pcomm->rank)
            hp.deallocate();
        hr.deallocate();
        if (pcomm == nullptr || pcomm->root == pcomm->rank)
            p.deallocate();
        r.deallocate();
        if (pcomm != nullptr)
            pcomm->broadcast(x.data, x.size(), pcomm->root);
        return func;
    }
    // GCROT(m, k) method for solving x in linear equation H x = b
    template <typename MatMul, typename PComm>
    static double gcrotmk(MatMul &op, const DiagonalMatrix &aa, MatrixRef x,
                          MatrixRef b, int &nmult, int &niter, int m = 20,
                          int k = -1, double consta = 0.0, bool iprint = false,
                          const PComm &pcomm = nullptr, double conv_thrd = 5E-6,
                          int max_iter = 5000, int soft_max_iter = -1) {
        MatrixRef r(nullptr, x.m, x.n), w(nullptr, x.m, x.n);
        double ff[4];
        double &beta = ff[0], &rr = ff[1];
        double &func = ff[2];
        r.allocate();
        w.allocate();
        r.clear();
        op(x, r);
        if (consta != 0)
            iadd(r, x, consta);
        if (pcomm == nullptr || pcomm->root == pcomm->rank) {
            iscale(r, -1);
            iadd(r, b, 1); // r = b - Ax
            func = dot(x, b);
            beta = norm(r);
        }
        if (pcomm != nullptr)
            pcomm->broadcast(&beta, 4, pcomm->root);
        if (iprint)
            cout << endl;
        if (k == -1)
            k = m;
        int xiter = 0, jiter = 1, nn = k + m + 2;
        vector<MatrixRef> cvs(nn, MatrixRef(nullptr, x.m, x.n));
        vector<MatrixRef> uzs(nn, MatrixRef(nullptr, x.m, x.n));
        vector<double> pcus;
        pcus.reserve(x.size() * 2 * nn);
        for (int i = 0; i < nn; i++) {
            cvs[i].data = pcus.data() + cvs[i].size() * i;
            uzs[i].data = pcus.data() + uzs[i].size() * (i + nn);
        }
        int ncs = 0, icu = 0;
        MatrixRef bmat(nullptr, k, k + m);
        MatrixRef hmat(nullptr, k + m + 1, k + m);
        MatrixRef ys(nullptr, k + m, 1);
        MatrixRef bys(nullptr, k, 1);
        MatrixRef hys(nullptr, k + m + 1, 1);
        bmat.allocate();
        hmat.allocate();
        ys.allocate();
        bys.allocate();
        hys.allocate();
        while (jiter < max_iter &&
               (soft_max_iter == -1 || jiter < soft_max_iter)) {
            xiter++;
            if (iprint)
                cout << setw(6) << xiter << setw(6) << jiter << fixed
                     << setw(15) << setprecision(8) << func << scientific
                     << setw(13) << setprecision(2) << beta * beta << endl;
            if (beta * beta < conv_thrd)
                break;
            int ml = m + max(k - ncs, 0), ivz = icu + ncs + 1, nz = 0;
            if (pcomm == nullptr || pcomm->root == pcomm->rank) {
                iadd(cvs[ivz % nn], r, 1 / beta, false, 0.0);
                hmat.clear();
                hys.clear();
                hys.data[0] = beta;
            }
            for (int j = 0; j < ml; j++) {
                jiter++;
                MatrixRef z(uzs[(ivz + j) % nn].data, x.m, x.n);
                if (pcomm == nullptr || pcomm->root == pcomm->rank)
                    cg_precondition(z, cvs[(ivz + j) % nn], aa);
                if (pcomm != nullptr)
                    pcomm->broadcast(z.data, z.size(), pcomm->root);
                w.clear();
                op(z, w);
                if (consta != 0)
                    iadd(w, z, consta);
                nz = j + 1;
                if (pcomm == nullptr || pcomm->root == pcomm->rank) {
                    for (int i = 0; i < ncs; i++) {
                        bmat(i, j) = dot(cvs[(icu + i) % nn], w);
                        iadd(w, cvs[(icu + i) % nn], -bmat(i, j));
                    }
                    for (int i = 0; i < nz; i++) {
                        hmat(i, j) = dot(cvs[(ivz + i) % nn], w);
                        iadd(w, cvs[(ivz + i) % nn], -hmat(i, j));
                    }
                    hmat(j + 1, j) = norm(w);
                    iadd(cvs[(ivz + nz) % nn], w, 1.0 / hmat(j + 1, j), false,
                         0.0);
                    rr = least_squares(MatrixRef(hmat.data, j + 2, hmat.n),
                                       MatrixRef(hys.data, j + 2, 1),
                                       MatrixRef(ys.data, j + 1, 1));
                }
                if (pcomm != nullptr)
                    pcomm->broadcast(&rr, 1, pcomm->root);
                if (rr * rr < conv_thrd)
                    break;
            }
            if (pcomm == nullptr || pcomm->root == pcomm->rank) {
                multiply(MatrixRef(bmat.data, ncs, bmat.n), false,
                         MatrixRef(ys.data, nz, 1), false,
                         MatrixRef(bys.data, ncs, 1), 1.0, 0.0);
                multiply(MatrixRef(hmat.data, nz + 1, hmat.n), false,
                         MatrixRef(ys.data, nz, 1), false,
                         MatrixRef(hys.data, nz + 1, 1), 1.0, 0.0);
                for (int i = 0; i < nz; i++)
                    iadd(uzs[(icu + ncs) % nn], uzs[(ivz + i) % nn], ys(i, 0),
                         false, !!i);
                for (int i = 0; i < ncs; i++)
                    iadd(uzs[(icu + ncs) % nn], uzs[(icu + i) % nn], -bys(i, 0),
                         false);
                for (int i = 0; i < nz + 1; i++)
                    iadd(cvs[(icu + ncs) % nn], cvs[(ivz + i) % nn], hys(i, 0),
                         false, !!i);
                double alpha = norm(cvs[(icu + ncs) % nn]);
                iscale(cvs[(icu + ncs) % nn], 1 / alpha);
                iscale(uzs[(icu + ncs) % nn], 1 / alpha);
                double gamma = dot(cvs[(icu + ncs) % nn], r);
                iadd(r, cvs[(icu + ncs) % nn], -gamma);
                iadd(x, uzs[(icu + ncs) % nn], gamma);
                func = dot(x, b);
                beta = norm(r);
            }
            if (pcomm != nullptr)
                pcomm->broadcast(&beta, 4, pcomm->root);
            if (ncs == k)
                icu = (icu + 1) % nn;
            else
                ncs++;
        }
        if (jiter >= max_iter && beta * beta >= conv_thrd) {
            cout << "Error : linear solver GCROT(m, k) not converged!" << endl;
            assert(false);
        }
        nmult = jiter;
        niter = xiter + 1;
        hys.deallocate();
        bys.deallocate();
        ys.deallocate();
        hmat.deallocate();
        bmat.deallocate();
        w.deallocate();
        r.deallocate();
        if (pcomm != nullptr)
            pcomm->broadcast(x.data, x.size(), pcomm->root);
        return func;
    }
};

typedef GMatrixFunctions<double> MatrixFunctions;

} // namespace block2<|MERGE_RESOLUTION|>--- conflicted
+++ resolved
@@ -198,35 +198,17 @@
         return dnrm2(&n, a.data, &inc);
     }
     // Computes norm more accurately
-<<<<<<< HEAD
-#if defined __GNUC__ && !defined __APPLE__
-    static double norm_accurate(const MatrixRef &a) __attribute__((optimize("-O0"))){
-#else
-    static double norm_accurate(const MatrixRef &a) {
-#endif
-        MKL_INT n = a.m * a.n;
-        long double out = 0.0;
-        long double compensate = 0.0;
-        for(MKL_INT ii = 0; ii < n; ++ii){
-=======
     static double norm_accurate(const MatrixRef &a) {
         MKL_INT n = a.m * a.n;
         long double out = 0.0;
         long double compensate = 0.0;
         for (MKL_INT ii = 0; ii < n; ++ii) {
->>>>>>> 12f38575
             long double sumi = a.data[ii];
             sumi *= a.data[ii];
             // Kahan summation
             auto y = sumi - compensate;
-<<<<<<< HEAD
-            // somehow, volatile keyword leads to compile error. so just hope the compiler does not optimize this away..
-            const long double t = out + y;
-            const long double z = t - out;
-=======
             const volatile long double t = out + y;
             const volatile long double z = t - out;
->>>>>>> 12f38575
             compensate = z - y;
             out = t;
         }
