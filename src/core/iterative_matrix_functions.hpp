--- conflicted
+++ resolved
@@ -1559,35 +1559,16 @@
     }
     /** Leja ordering of x.
      *
-<<<<<<< HEAD
-     * Not that this only works for nondegenerate x and the ordering is not unique
-     *
-     * @see L, Reichel, The application of Leja points to Richardson iteration and polynomial preconditioning,
-     *      Linear Algebra and its Applications, 154, 389 (1991)
-     *      https://doi.org/10.1016/0024-3795(91)90386-B.
-=======
      * Not that this only works for nondegenerate x and the ordering is not
      * unique
      *
      * @see L, Reichel, The application of Leja points to Richardson iteration
      * and polynomial preconditioning, Linear Algebra and its Applications, 154,
      * 389 (1991) https://doi.org/10.1016/0024-3795(91)90386-B.
->>>>>>> 12f38575
      *
      * @param x Input/Output vector (leja ordered)
      * @param permutation Permutation order
      */
-<<<<<<< HEAD
-    template<typename Scalar>
-    static void leja_order(vector<Scalar> &x, vector<int> & permutation){
-        const auto n = x.size();
-        permutation.resize(n);
-        iota(permutation.begin(),permutation.end(),0);
-        int argmax = 0;
-        auto m = x[0];
-        for(int i = 1; i < n; ++i) {
-            if(abs(x[i]) > real(m)) {
-=======
     static void leja_order(vector<FL> &x, vector<int> &permutation) {
         const auto n = x.size();
         permutation.resize(n);
@@ -1596,55 +1577,31 @@
         auto m = x[0];
         for (int i = 1; i < n; ++i) {
             if (abs(x[i]) > real(m)) {
->>>>>>> 12f38575
                 argmax = i;
                 m = abs(x[i]);
             }
         }
-<<<<<<< HEAD
-        swap(x[0],x[argmax]);
-        swap(permutation[0],permutation[argmax]);
-
-        vector<Scalar> p(n,1); // product vector
-        for(int k = 1; k < n - 1; ++k) {
-            for(int i = k; i < n; ++i) {
-=======
         swap(x[0], x[argmax]);
         swap(permutation[0], permutation[argmax]);
 
         vector<FL> p(n, 1); // product vector
         for (int k = 1; k < n - 1; ++k) {
             for (int i = k; i < n; ++i) {
->>>>>>> 12f38575
                 p[i] *= x[i] - x[k - 1];
             }
             argmax = k;
             m = p[k];
-<<<<<<< HEAD
-            for(int i = k + 1; i < n; ++i) {
-                if(abs(p[i]) > real(m)) {
-=======
             for (int i = k + 1; i < n; ++i) {
                 if (abs(p[i]) > real(m)) {
->>>>>>> 12f38575
                     argmax = i;
                     m = p[i];
                 }
             }
-<<<<<<< HEAD
-            swap(x[k],x[argmax]);
-            swap(p[k],p[argmax]);
-            swap(permutation[k],permutation[argmax]);
-        }
-    }
-
-=======
             swap(x[k], x[argmax]);
             swap(p[k], p[argmax]);
             swap(permutation[k], permutation[argmax]);
         }
     }
->>>>>>> 12f38575
     /** Use Induced Dimension Reduction method [IDR(s)] to solve A x = b
      *  IDR(1) is identical to BI-CGSTAB.
      *
@@ -1694,11 +1651,7 @@
      * @param soft_max_iter Maximum number of iterations, without throwing error
      * @param init_basis_in Optional initial basis for the search direction.
      *      Defaults to zero
-<<<<<<< HEAD
      * @param omega_used Optional values of used direction magnitudes. 
-=======
-     * @param omega_used Optional values of used direction magnitudes.
->>>>>>> 12f38575
      *      Defaults to GMRES strategy. If given, Leja ordering is useful
      *      (+ permuting init_basis accordingly)
      * @param orthogonalize_P Orthogonalize the random space P matrix of size
@@ -1717,37 +1670,14 @@
          const FP precond_reg = 1E-8, const FP tol = 1E-3, const FP atol = 0.0,
          const int max_iter = 5000, const int soft_max_iter = -1,
          const vector<GMatrix<FL>> &init_basis_in = {},
-<<<<<<< HEAD
          const vector<FL> &omega_used_in = {}, const bool orthogonalize_P = true,
          const int random_seed = -1,
-=======
-         const vector<FL> &omega_used_in = {},
-         const bool orthogonalize_P = true, const int random_seed = -1,
->>>>>>> 12f38575
          const bool use_leja_ordering = false) {
         assert(b.m == x.m);
         assert(b.n == x.n);
         vector<GMatrix<FL>> init_basis;
         init_basis.reserve(init_basis_in.size());
         auto omega_used = omega_used_in;
-<<<<<<< HEAD
-        if(use_leja_ordering){
-            assert(omega_used.size() > 0);
-            vector<int> permutation;
-            leja_order(omega_used,permutation);
-            if(init_basis_in.size() > 0){
-                assert(init_basis_in.size() == omega_used.size());
-                assert(init_basis_in.size() == permutation.size());
-                for(int i = 0; i < init_basis_in.size(); ++i){
-                    const auto& b = init_basis_in[permutation[i]];
-                    init_basis.emplace_back(GMatrix<FL>(b.data,b.m,b.n));
-                }
-            }
-        }else{ // Copy init_basis references
-            for(int i = 0; i < init_basis_in.size(); ++i){
-                const auto& b = init_basis_in[i];
-                init_basis.emplace_back(GMatrix<FL>(b.data,b.m,b.n));
-=======
         if (use_leja_ordering) {
             assert(omega_used.size() > 0);
             vector<int> permutation;
@@ -1764,7 +1694,6 @@
             for (int i = 0; i < init_basis_in.size(); ++i) {
                 const auto &b = init_basis_in[i];
                 init_basis.emplace_back(GMatrix<FL>(b.data, b.m, b.n));
->>>>>>> 12f38575
             }
         }
         const auto N = b.m; // vector size
@@ -2123,22 +2052,6 @@
         // signR(real(v)) : signR(imag(v)); };
         if (b == 0.0) {
             return make_tuple<FP, FP, FP>(sign(a), 0.0, abs(a));
-<<<<<<< HEAD
-        }else if (a == 0.0){
-            return make_tuple<FP, FP, FP>(0.0, sign(b), abs(b));
-        }else if(abs(b) > abs(a)) {
-            FP tau = a / b;
-            FP s = sign(b) / sqrt(1. + tau * tau);
-            FP c = s * tau;
-            FP r = b / s;
-            return make_tuple<FP, FP, FP>(move(c), move(s), move(r));
-        }else{
-            FP tau = b / a;
-            FP c = sign(a) / sqrt(1. + tau * tau);
-            FP s = c * tau;
-            FP r = a / c;
-            return make_tuple<FP, FP, FP>(move(c), move(s), move(r));
-=======
         } else if (a == 0.0) {
             return make_tuple<FP, FP, FP>(0.0, sign(b), abs(b));
         } else if (abs(b) > abs(a)) {
@@ -2153,7 +2066,6 @@
             const FP s = c * tau;
             const FP r = a / c;
             return make_tuple(c, s, r);
->>>>>>> 12f38575
         }
     }
 
@@ -2180,11 +2092,7 @@
      *         (The final x will usually have fewer correct digits, depending on
      * cond(A)) atol (btol) defines relative error estimate in A (b) The
      * stopping criteria are:
-<<<<<<< HEAD
      * 1: ||Ax - b || <= btol ||b|| + atol ||A|| ||x|| 
-=======
-     * 1: ||Ax - b || <= btol ||b|| + atol ||A|| ||x||
->>>>>>> 12f38575
      * 2: ||A (A x- b)'|| / (||A|| ||Ax - b|| + eps) <= atol
      * @param max_iter Maximum number of iterations. Throws error afterward.
      * @param soft_max_iter Maximum number of iterations, without throwing error
@@ -2358,15 +2266,9 @@
             }
 
             if (beta > 0.0) {
-<<<<<<< HEAD
-                //iscale(u, 1./beta); // vv is more accurate
-                for (size_t i = 0; i < N; ++i) {
-                    u(i,0) /= beta;
-=======
                 // iscale(u, 1./beta); // vv is more accurate
                 for (size_t i = 0; i < N; ++i) {
                     u(i, 0) /= beta;
->>>>>>> 12f38575
                 }
                 anorm = sqrt(anorm * anorm + alpha * alpha + beta * beta);
                 // v = A' @ u - beta * v
@@ -2379,15 +2281,9 @@
                     pcomm->broadcast(&alpha, 1, pcomm->root);
                 }
                 if (alpha > 0.0) {
-<<<<<<< HEAD
-                    //iscale(v, 1./alpha);
-                    for (size_t i = 0; i < N; ++i) {
-                        v(i,0) /= alpha;
-=======
                     // iscale(v, 1./alpha);
                     for (size_t i = 0; i < N; ++i) {
                         v(i, 0) /= alpha;
->>>>>>> 12f38575
                     }
                 }
             }
@@ -2464,10 +2360,6 @@
             if (r1sq < 0)
                 r1norm *= -1;
 
-<<<<<<< HEAD
-
-=======
->>>>>>> 12f38575
             // Now use these norms to estimate certain other quantities,
             // some of which will be small near a solution.
             test1 = rnorm / bnorm;
