--- conflicted
+++ resolved
@@ -463,12 +463,8 @@
         return energies;
     }
     FL expectation(shared_ptr<MPS<S, FL>> bra, shared_ptr<MPO<S, FL>> mpo,
-<<<<<<< HEAD
-                   shared_ptr<MPS<S, FL>> ket, int iprint = 0) const {
-=======
-                   shared_ptr<MPS<S, FL>> ket, bool iprint = 0,
+                   shared_ptr<MPS<S, FL>> ket, int iprint = 0,
                    int max_bond_dim = -1) const {
->>>>>>> d4ccbd82
         shared_ptr<MPS<S, FL>> mbra = bra->deep_copy("EXPE-BRA@TMP"),
                                mket = mbra;
         if (bra != ket)
