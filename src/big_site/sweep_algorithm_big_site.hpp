--- conflicted
+++ resolved
@@ -757,20 +757,12 @@
                 h_eff->cmat->info->cinfo = wfn_info;
                 // TODO The best would be to do the adaption of the diagonal
                 // directly in eigs
-<<<<<<< HEAD
-                const auto pdi2 = h_eff->eigs(
-                    iprint >= 3, davidson_conv_thrd, davidson_rel_conv_thrd,
-                    davidson_max_iter, davidson_soft_max_iter,
-                    davidson_def_min_size, davidson_def_max_size,
-                    DavidsonTypes::Normal, 0.0, me->para_rule);
-=======
                 const auto pdi2 =
                     h_eff->eigs(nullptr, iprint >= 3, davidson_conv_thrd,
                                 davidson_rel_conv_thrd, davidson_max_iter,
                                 davidson_soft_max_iter, davidson_def_min_size,
                                 davidson_def_max_size, DavidsonTypes::Normal,
                                 0.0, me->para_rule);
->>>>>>> d4ccbd82
                 const auto energy =
                     (FPS)std::get<0>(pdi2) + (FPS)me->mpo->const_e;
                 const auto ndav = std::get<1>(pdi2);
@@ -821,11 +813,7 @@
                 cout.flush();
             }
         } else {
-<<<<<<< HEAD
-            pdi = h_eff->eigs(iprint >= 3, davidson_conv_thrd,
-=======
             pdi = h_eff->eigs(nullptr, iprint >= 3, davidson_conv_thrd,
->>>>>>> d4ccbd82
                               davidson_rel_conv_thrd, davidson_max_iter,
                               davidson_soft_max_iter, davidson_def_min_size,
                               davidson_def_max_size, DavidsonTypes::Normal, 0.0,
