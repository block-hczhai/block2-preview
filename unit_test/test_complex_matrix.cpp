
#include "block2_core.hpp"
#include <gtest/gtest.h>

using namespace block2;

class TestComplexMatrix : public ::testing::Test {
  protected:
    static const int n_tests = 100;
    struct MatMul {
        ComplexMatrixRef a;
        MatMul(const ComplexMatrixRef &a) : a(a) {}
        void operator()(const ComplexMatrixRef &b, const ComplexMatrixRef &c) {
            ComplexMatrixFunctions::multiply(a, false, b, false, c, 1.0, 0.0);
        }
    };
    size_t isize = 1L << 24;
    size_t dsize = 1L << 28;
    void SetUp() override {
        Random::rand_seed(0);
        frame_() = make_shared<DataFrame>(isize, dsize, "nodex");
    }
    void TearDown() override {
        frame_()->activate(0);
        assert(ialloc_()->used == 0 && dalloc_()->used == 0);
        frame_() = nullptr;
    }
};

TEST_F(TestComplexMatrix, TestIadd) {
    shared_ptr<BatchGEMMSeq<complex<double>>> seq =
        make_shared<BatchGEMMSeq<complex<double>>>(0, SeqTypes::None);
    for (int i = 0; i < n_tests; i++) {
        MKL_INT m = Random::rand_int(1, 200), n = Random::rand_int(1, 200);
        ComplexMatrixRef a(dalloc_()->complex_allocate(m * n), m, n);
        ComplexMatrixRef c(dalloc_()->complex_allocate(m * n), m, n);
        ComplexMatrixRef b(dalloc_()->complex_allocate(m * n), m, n);
        uint8_t conjb = Random::rand_int(0, 3);
        bool ii = Random::rand_int(0, 2), jj = Random::rand_int(0, 2);
        complex<double> scale, cfactor;
        Random::complex_fill<double>(&scale, 1);
        Random::complex_fill<double>(&cfactor, 1);
        if (ii)
            scale = 1.0;
        if (jj)
            cfactor = 1.0;
        if (conjb == 2)
            cfactor = 1;
        ComplexMatrixRef tb = b;
        if (conjb == 1) {
            tb = ComplexMatrixRef(dalloc_()->complex_allocate(n * m), n, m);
            for (MKL_INT ik = 0; ik < m; ik++)
                for (MKL_INT jk = 0; jk < n; jk++)
                    tb(jk, ik) = conj(b(ik, jk));
        } else if (conjb == 2) {
            tb = ComplexMatrixRef(dalloc_()->complex_allocate(n * m), n, m);
            for (MKL_INT ik = 0; ik < m; ik++)
                for (MKL_INT jk = 0; jk < n; jk++)
                    tb(jk, ik) = b(ik, jk);
        }
        ComplexMatrixFunctions::copy(c, a);
        if (conjb == 2)
            ComplexMatrixFunctions::transpose(c, tb, scale);
        else
            ComplexMatrixFunctions::iadd(c, tb, scale, conjb, cfactor);
        for (MKL_INT ik = 0; ik < m; ik++)
            for (MKL_INT jk = 0; jk < n; jk++)
                ASSERT_LT(
                    abs(cfactor * a(ik, jk) + scale * b(ik, jk) - c(ik, jk)),
                    1E-12);
        if (conjb != 2) {
            ComplexMatrixFunctions::copy(c, a);
            seq->iadd(c, tb, scale, conjb, cfactor);
            seq->simple_perform();
            for (MKL_INT ik = 0; ik < m; ik++)
                for (MKL_INT jk = 0; jk < n; jk++)
                    ASSERT_LT(abs(cfactor * a(ik, jk) + scale * b(ik, jk) -
                                  c(ik, jk)),
                              1E-12);
        }
        if (conjb)
            tb.deallocate();
        b.deallocate();
        c.deallocate();
        a.deallocate();
    }
}

TEST_F(TestComplexMatrix, TestMultiply) {
    shared_ptr<BatchGEMMSeq<complex<double>>> seq =
        make_shared<BatchGEMMSeq<complex<double>>>(0, SeqTypes::None);
    for (int i = 0; i < n_tests; i++) {
        MKL_INT m = Random::rand_int(1, 200), n = Random::rand_int(1, 200),
                k = Random::rand_int(1, 200);
        uint8_t conja = Random::rand_int(0, 4), conjb = Random::rand_int(0, 4);
        while (conja == 3 && conjb == 2) {
            conja = Random::rand_int(0, 4);
            conjb = Random::rand_int(0, 4);
        }
        bool exa = Random::rand_int(0, 2), exc = Random::rand_int(0, 2);
        MKL_INT lda = (conja & 1) ? m : k, ldc = n;
        if (exa)
            lda = Random::rand_int(lda, lda + 200);
        if (exc)
            ldc = Random::rand_int(ldc, ldc + 200);
        ComplexMatrixRef a(dalloc_()->complex_allocate(m * k), m, k);
        ComplexMatrixRef b(dalloc_()->complex_allocate(k * n), k, n);
        ComplexMatrixRef c(dalloc_()->complex_allocate(m * ldc), m, ldc);
        ComplexMatrixRef cc(dalloc_()->complex_allocate(m * ldc), m, ldc);
        ComplexMatrixRef ta(
            dalloc_()->complex_allocate((conja & 1) ? k * lda : m * lda),
            (conja & 1) ? k : m, lda);
        ComplexMatrixRef tb(dalloc_()->complex_allocate(k * n),
                            (conjb & 1) ? n : k, (conjb & 1) ? k : n);
        Random::complex_fill<double>(a.data, a.size());
        Random::complex_fill<double>(b.data, b.size());
        Random::complex_fill<double>(c.data, c.size());
        Random::complex_fill<double>(ta.data, ta.size());
        Random::complex_fill<double>(tb.data, tb.size());
        if (conja & 1)
            for (MKL_INT ik = 0; ik < a.m; ik++)
                for (MKL_INT jk = 0; jk < a.n; jk++)
                    ta(jk, ik) = a(ik, jk);
        else
            for (MKL_INT ik = 0; ik < a.m; ik++)
                for (MKL_INT jk = 0; jk < a.n; jk++)
                    ta(ik, jk) = a(ik, jk);
        if (conja & 2)
            for (MKL_INT ik = 0; ik < ta.m; ik++)
                for (MKL_INT jk = 0; jk < ta.n; jk++)
                    ta(ik, jk) = conj(ta(ik, jk));
        if (conjb & 1)
            for (MKL_INT ik = 0; ik < b.m; ik++)
                for (MKL_INT jk = 0; jk < b.n; jk++)
                    tb(jk, ik) = b(ik, jk);
        else
            for (MKL_INT ik = 0; ik < b.m; ik++)
                for (MKL_INT jk = 0; jk < b.n; jk++)
                    tb(ik, jk) = b(ik, jk);
        if (conjb & 2)
            for (MKL_INT ik = 0; ik < tb.m; ik++)
                for (MKL_INT jk = 0; jk < tb.n; jk++)
                    tb(ik, jk) = conj(tb(ik, jk));
        bool ii = Random::rand_int(0, 2), jj = Random::rand_int(0, 2);
        complex<double> scale, cfactor;
        Random::complex_fill<double>(&scale, 1);
        Random::complex_fill<double>(&cfactor, 1);
        if (ii)
            scale = 1.0;
        if (jj)
            cfactor = 1.0;
        ComplexMatrixFunctions::copy(cc, c);
        ComplexMatrixFunctions::multiply(ta, conja, tb, conjb, cc, scale,
                                         cfactor);
        for (MKL_INT ik = 0; ik < m; ik++)
            for (MKL_INT jk = 0; jk < n; jk++) {
                complex<double> x = cfactor * c(ik, jk);
                for (MKL_INT kk = 0; kk < k; kk++)
                    x += scale * a(ik, kk) * b(kk, jk);
                ASSERT_LT(abs(x - cc(ik, jk)), 1E-8);
            }
        ComplexMatrixFunctions::copy(cc, c);
        seq->multiply(ta, conja, tb, conjb, cc, scale, cfactor);
        seq->simple_perform();
        for (MKL_INT ik = 0; ik < m; ik++)
            for (MKL_INT jk = 0; jk < n; jk++) {
                complex<double> x = cfactor * c(ik, jk);
                for (MKL_INT kk = 0; kk < k; kk++)
                    x += scale * a(ik, kk) * b(kk, jk);
                ASSERT_LT(abs(x - cc(ik, jk)), 1E-8);
            }
        tb.deallocate();
        ta.deallocate();
        cc.deallocate();
        c.deallocate();
        b.deallocate();
        a.deallocate();
    }
}

TEST_F(TestComplexMatrix, TestRotate) {
    shared_ptr<BatchGEMMSeq<complex<double>>> seq =
        make_shared<BatchGEMMSeq<complex<double>>>(0, SeqTypes::None);
    for (int i = 0; i < n_tests; i++) {
        MKL_INT mk = Random::rand_int(1, 200), nk = Random::rand_int(1, 200);
        MKL_INT mb = Random::rand_int(1, 200), nb = Random::rand_int(1, 200);
        ComplexMatrixRef k(dalloc_()->complex_allocate(mk * nk), mk, nk);
        ComplexMatrixRef b(dalloc_()->complex_allocate(mb * nb), mb, nb);
        ComplexMatrixRef a(dalloc_()->complex_allocate(nb * mk), nb, mk);
        ComplexMatrixRef c(dalloc_()->complex_allocate(mb * nk), mb, nk);
        ComplexMatrixRef ba(dalloc_()->complex_allocate(mb * mk), mb, mk);
        Random::complex_fill<double>(k.data, k.size());
        Random::complex_fill<double>(b.data, b.size());
        Random::complex_fill<double>(a.data, a.size());
        uint8_t conjk = Random::rand_int(0, 4);
        uint8_t conjb = Random::rand_int(0, 4);
        ComplexMatrixRef tk = k, tb = b;
        if (conjk == 1) {
            tk = ComplexMatrixRef(dalloc_()->complex_allocate(mk * nk), nk, mk);
            for (MKL_INT ik = 0; ik < mk; ik++)
                for (MKL_INT jk = 0; jk < nk; jk++)
                    tk(jk, ik) = k(ik, jk);
        } else if (conjk == 2) {
            tk = ComplexMatrixRef(dalloc_()->complex_allocate(mk * nk), mk, nk);
            for (MKL_INT ik = 0; ik < mk; ik++)
                for (MKL_INT jk = 0; jk < nk; jk++)
                    tk(ik, jk) = conj(k(ik, jk));
        } else if (conjk == 3) {
            tk = ComplexMatrixRef(dalloc_()->complex_allocate(mk * nk), nk, mk);
            for (MKL_INT ik = 0; ik < mk; ik++)
                for (MKL_INT jk = 0; jk < nk; jk++)
                    tk(jk, ik) = conj(k(ik, jk));
        }
        if (conjb == 1) {
            tb = ComplexMatrixRef(dalloc_()->complex_allocate(mb * nb), nb, mb);
            for (MKL_INT ib = 0; ib < mb; ib++)
                for (MKL_INT jb = 0; jb < nb; jb++)
                    tb(jb, ib) = b(ib, jb);
        } else if (conjb == 2) {
            tb = ComplexMatrixRef(dalloc_()->complex_allocate(mb * nb), mb, nb);
            for (MKL_INT ib = 0; ib < mb; ib++)
                for (MKL_INT jb = 0; jb < nb; jb++)
                    tb(ib, jb) = conj(b(ib, jb));
        } else if (conjb == 3) {
            tb = ComplexMatrixRef(dalloc_()->complex_allocate(mb * nb), nb, mb);
            for (MKL_INT ib = 0; ib < mb; ib++)
                for (MKL_INT jb = 0; jb < nb; jb++)
                    tb(jb, ib) = conj(b(ib, jb));
        }
        c.clear();
        ComplexMatrixFunctions::rotate(a, c, tb, conjb, tk, conjk,
                                       complex<double>(2.0, 1.0));
        ba.clear();
        for (MKL_INT jb = 0; jb < nb; jb++)
            for (MKL_INT ib = 0; ib < mb; ib++)
                for (MKL_INT ja = 0; ja < mk; ja++)
                    ba(ib, ja) +=
                        b(ib, jb) * a(jb, ja) * complex<double>(2.0, 1.0);
        for (MKL_INT ib = 0; ib < mb; ib++)
            for (MKL_INT jk = 0; jk < nk; jk++) {
                complex<double> x = 0;
                for (MKL_INT ik = 0; ik < mk; ik++)
                    x += ba(ib, ik) * k(ik, jk);
                ASSERT_LT(abs(x - c(ib, jk)), 1E-8);
            }
        // batch gemm does not support both conjb/conjk case
        if (conjb != 2 || conjk != 2) {
            c.clear();
            seq->rotate(a, c, tb, conjb, tk, conjk, complex<double>(2.0, 1.0));
            seq->simple_perform();
            ba.clear();
            for (MKL_INT jb = 0; jb < nb; jb++)
                for (MKL_INT ib = 0; ib < mb; ib++)
                    for (MKL_INT ja = 0; ja < mk; ja++)
                        ba(ib, ja) +=
                            b(ib, jb) * a(jb, ja) * complex<double>(2.0, 1.0);
            for (MKL_INT ib = 0; ib < mb; ib++)
                for (MKL_INT jk = 0; jk < nk; jk++) {
                    complex<double> x = 0;
                    for (MKL_INT ik = 0; ik < mk; ik++)
                        x += ba(ib, ik) * k(ik, jk);
                    ASSERT_LT(abs(x - c(ib, jk)), 1E-8);
                }
        }
        if (conjb)
            tb.deallocate();
        if (conjk)
            tk.deallocate();
        bool conja = Random::rand_int(0, 2);
        bool conjc = Random::rand_int(0, 2);
        ComplexMatrixRef ta = a, tc = c;
        tb = ComplexMatrixRef(dalloc_()->complex_allocate(mb * nb), nb, mb);
        for (MKL_INT ib = 0; ib < mb; ib++)
            for (MKL_INT jb = 0; jb < nb; jb++)
                tb(jb, ib) = conj(b(ib, jb));
        if (conja) {
            ta = ComplexMatrixRef(dalloc_()->complex_allocate(mk * nb), mk, nb);
            for (MKL_INT ia = 0; ia < nb; ia++)
                for (MKL_INT ja = 0; ja < mk; ja++)
                    ta(ja, ia) = conj(a(ia, ja));
        }
        c.clear();
        if (conjc) {
            tc = ComplexMatrixRef(dalloc_()->complex_allocate(mb * nk), nk, mb);
            tc.clear();
        }
        ComplexMatrixFunctions::rotate(ta, conja, tc, conjc, tb, k,
                                       complex<double>(2.0, 1.0));
        if (conjc) {
            for (MKL_INT ic = 0; ic < mb; ic++)
                for (MKL_INT jc = 0; jc < nk; jc++)
                    c(ic, jc) = conj(tc(jc, ic));
        }
        for (MKL_INT ib = 0; ib < mb; ib++)
            for (MKL_INT jk = 0; jk < nk; jk++) {
                complex<double> x = 0;
                for (MKL_INT ik = 0; ik < mk; ik++)
                    x += ba(ib, ik) * k(ik, jk);
                ASSERT_LT(abs(x - c(ib, jk)), 1E-8);
            }
        if (conjc)
            tc.deallocate();
        c.clear();
        if (conjc) {
            tc = ComplexMatrixRef(dalloc_()->complex_allocate(mb * nk), nk, mb);
            tc.clear();
        }
        seq->rotate(ta, conja, tc, conjc, tb, k, complex<double>(2.0, 1.0));
        seq->simple_perform();
        if (conjc) {
            for (MKL_INT ic = 0; ic < mb; ic++)
                for (MKL_INT jc = 0; jc < nk; jc++)
                    c(ic, jc) = conj(tc(jc, ic));
        }
        for (MKL_INT ib = 0; ib < mb; ib++)
            for (MKL_INT jk = 0; jk < nk; jk++) {
                complex<double> x = 0;
                for (MKL_INT ik = 0; ik < mk; ik++)
                    x += ba(ib, ik) * k(ik, jk);
                ASSERT_LT(abs(x - c(ib, jk)), 1E-8);
            }
        if (conjc)
            tc.deallocate();
        if (conja)
            ta.deallocate();
        tb.deallocate();
        ba.deallocate();
        c.deallocate();
        a.deallocate();
        b.deallocate();
        k.deallocate();
    }
}

TEST_F(TestComplexMatrix, TestTensorProductDiagonal) {
    shared_ptr<BatchGEMMSeq<complex<double>>> seq =
        make_shared<BatchGEMMSeq<complex<double>>>(0, SeqTypes::None);
    for (int i = 0; i < n_tests; i++) {
        MKL_INT ma = Random::rand_int(1, 200), na = ma;
        MKL_INT mb = Random::rand_int(1, 200), nb = mb;
        ComplexMatrixRef a(dalloc_()->complex_allocate(ma * na), ma, na);
        ComplexMatrixRef b(dalloc_()->complex_allocate(mb * nb), mb, nb);
        ComplexMatrixRef c(dalloc_()->complex_allocate(ma * nb), ma, nb);
        Random::complex_fill<double>(a.data, a.size());
        Random::complex_fill<double>(b.data, b.size());
        c.clear();
        uint8_t conj = Random::rand_int(0, 4);
        ComplexMatrixFunctions::tensor_product_diagonal(
            conj, a, b, c, complex<double>(2.0, 1.0));
        for (MKL_INT ia = 0; ia < ma; ia++)
            for (MKL_INT ib = 0; ib < mb; ib++)
                ASSERT_LE(abs(complex<double>(2.0, 1.0) *
                                  ((conj & 1) ? xconj(a(ia, ia)) : a(ia, ia)) *
                                  ((conj & 2) ? xconj(b(ib, ib)) : b(ib, ib)) -
                              c(ia, ib)),
                          1E-14);
        c.clear();
        seq->tensor_product_diagonal(conj, a, b, c, complex<double>(2.0, 1.0));
        seq->simple_perform();
        for (MKL_INT ia = 0; ia < ma; ia++)
            for (MKL_INT ib = 0; ib < mb; ib++)
                ASSERT_LE(abs(complex<double>(2.0, 1.0) *
                                  ((conj & 1) ? xconj(a(ia, ia)) : a(ia, ia)) *
                                  ((conj & 2) ? xconj(b(ib, ib)) : b(ib, ib)) -
                              c(ia, ib)),
                          1E-14);
        c.deallocate();
        b.deallocate();
        a.deallocate();
    }
}

TEST_F(TestComplexMatrix, TestThreeRotate) {
    shared_ptr<BatchGEMMSeq<complex<double>>> seq =
        make_shared<BatchGEMMSeq<complex<double>>>(0, SeqTypes::None);
    const int sz = 200;
    for (int i = 0; i < n_tests; i++) {
        MKL_INT ii = Random::rand_int(0, 2), jj = Random::rand_int(0, 2);
        bool ll = Random::rand_int(0, 2);
        MKL_INT mda = Random::rand_int(1, sz), nda = Random::rand_int(1, sz);
        MKL_INT mdb = Random::rand_int(1, sz), ndb = Random::rand_int(1, sz);
        MKL_INT mx = Random::rand_int(1, sz), nx = Random::rand_int(1, sz);
        if (ii == 0)
            mda = nda = 1;
        else if (ii == 1)
            mdb = ndb = 1;
        MKL_INT mdc = mda * mdb * (jj + 1), ndc = nda * ndb * (jj + 1);
        bool dconja = Random::rand_int(0, 2), dconjb = Random::rand_int(0, 2);
        bool conjk = Random::rand_int(0, 2), conjb = Random::rand_int(0, 2);
        ComplexMatrixRef da(dalloc_()->complex_allocate(mda * nda), mda, nda);
        ComplexMatrixRef db(dalloc_()->complex_allocate(mdb * ndb), mdb, ndb);
        ComplexMatrixRef dc(dalloc_()->complex_allocate(mdc * ndc), mdc, ndc);
        ComplexMatrixRef x(dalloc_()->complex_allocate(mx * nx), mx, nx);
        MKL_INT mb = ll ? mdc : mx, nb = ll ? ndc : nx;
        MKL_INT
        mk = ll ? mx : mdc, nk = ll ? nx : ndc;
        ComplexMatrixRef a(dalloc_()->complex_allocate(nb * mk), nb, mk);
        ComplexMatrixRef c(dalloc_()->complex_allocate(mb * nk), mb, nk);
        ComplexMatrixRef cc(dalloc_()->complex_allocate(mb * nk), mb, nk);
        Random::complex_fill<double>(da.data, da.size());
        Random::complex_fill<double>(db.data, db.size());
        Random::complex_fill<double>(a.data, a.size());
        MKL_INT dcm_stride = Random::rand_int(0, mdc - mda * mdb + 1);
        MKL_INT dcn_stride = Random::rand_int(0, ndc - nda * ndb + 1);
        if (conjb)
            ll ? (dc = dc.flip_dims()) : (x = x.flip_dims());
        if (conjk)
            !ll ? (dc = dc.flip_dims()) : (x = x.flip_dims());
        if (ll ? conjb : conjk)
            swap(dcm_stride, dcn_stride);
        if (dconja ^ (ll ? conjb : conjk))
            da = da.flip_dims();
        if (dconjb ^ (ll ? conjb : conjk))
            db = db.flip_dims();
        MKL_INT dc_stride = dcm_stride * dc.n + dcn_stride;
        c.clear();
        ComplexMatrixFunctions::three_rotate(
            a, c, ll ? dc : x, conjb, ll ? x : dc, conjk, da, dconja, db,
            dconjb, ll, complex<double>(2.0, 1.0), dc_stride);
        dc.clear(), cc.clear();
        ComplexMatrixFunctions::tensor_product(da, dconja, db, dconjb, dc, 1.0,
                                               dc_stride);
        ComplexMatrixFunctions::rotate(a, cc, ll ? dc : x, conjb ? 3 : 0,
                                       ll ? x : dc, conjk ? 1 : 2,
                                       complex<double>(2.0, 1.0));
        ASSERT_TRUE(MatrixFunctions::all_close(c, cc, 1E-10, 1E-10));
        c.clear();
        seq->three_rotate(a, c, ll ? dc : x, conjb, ll ? x : dc, conjk, da,
                          dconja, db, dconjb, ll, complex<double>(2.0, 1.0),
                          dc_stride);
        seq->simple_perform();
        ASSERT_TRUE(MatrixFunctions::all_close(c, cc, 1E-10, 1E-10));
        cc.deallocate();
        c.deallocate();
        a.deallocate();
        x.deallocate();
        dc.deallocate();
        db.deallocate();
        da.deallocate();
    }
}

TEST_F(TestComplexMatrix, TestThreeTensorProductDiagonal) {
    shared_ptr<BatchGEMM<complex<double>>> batch =
        make_shared<BatchGEMM<complex<double>>>();
    for (int i = 0; i < n_tests; i++) {
        MKL_INT ii = Random::rand_int(0, 2), jj = Random::rand_int(0, 2);
        MKL_INT ll = Random::rand_int(0, 2);
        MKL_INT mda = Random::rand_int(1, 400), nda = mda;
        MKL_INT mdb = Random::rand_int(1, 400), ndb = mdb;
        MKL_INT mx = Random::rand_int(1, 400), nx = mx;
        if (ii == 0)
            mda = nda = 1;
        else if (ii == 1)
            mdb = ndb = 1;
        MKL_INT mdc = mda * mdb * (jj + 1), ndc = nda * ndb * (jj + 1);
        bool dconja = Random::rand_int(0, 2), dconjb = Random::rand_int(0, 2);
        ComplexMatrixRef da(dalloc_()->complex_allocate(mda * nda), mda, nda);
        ComplexMatrixRef db(dalloc_()->complex_allocate(mdb * ndb), mdb, ndb);
        ComplexMatrixRef dc(dalloc_()->complex_allocate(mdc * ndc), mdc, ndc);
        ComplexMatrixRef x(dalloc_()->complex_allocate(mx * nx), mx, nx);
        ComplexMatrixRef c(dalloc_()->complex_allocate(mdc * mx), mdc, mx);
        ComplexMatrixRef cc(dalloc_()->complex_allocate(mdc * mx), mdc, mx);
        if (!ll)
            c = c.flip_dims(), cc = cc.flip_dims();
        Random::complex_fill<double>(da.data, da.size());
        Random::complex_fill<double>(db.data, db.size());
        MKL_INT dcm_stride = Random::rand_int(0, mdc - mda * mdb + 1);
        MKL_INT dcn_stride = Random::rand_int(0, ndc - nda * ndb + 1);
        dcn_stride = dcm_stride;
        MKL_INT dc_stride = dcm_stride * dc.n + dcn_stride;
        c.clear();
        uint8_t conj = Random::rand_int(0, 4);
        ComplexMatrixFunctions::three_tensor_product_diagonal(
            conj, ll ? dc : x, ll ? x : dc, c, da, dconja, db, dconjb, ll,
            complex<double>(2.0, 1.0), dc_stride);
        dc.clear(), cc.clear();
        ComplexMatrixFunctions::tensor_product(da, dconja, db, dconjb, dc, 1.0,
                                               dc_stride);
        ComplexMatrixFunctions::tensor_product_diagonal(
            conj, ll ? dc : x, ll ? x : dc, cc, complex<double>(2.0, 1.0));
        ASSERT_TRUE(MatrixFunctions::all_close(c, cc, 1E-8, 1E-8));
        c.clear();
        AdvancedGEMM<complex<double>>::three_tensor_product_diagonal(
            batch, conj, ll ? dc : x, ll ? x : dc, c, da, dconja, db, dconjb,
            ll, complex<double>(2.0, 1.0), dc_stride);
        batch->perform();
        batch->clear();
        ASSERT_TRUE(MatrixFunctions::all_close(c, cc, 1E-8, 1E-8));
        cc.deallocate();
        c.deallocate();
        x.deallocate();
        dc.deallocate();
        db.deallocate();
        da.deallocate();
    }
}

TEST_F(TestComplexMatrix, TestTensorProduct) {
    shared_ptr<BatchGEMM<complex<double>>> batch =
        make_shared<BatchGEMM<complex<double>>>();
    for (int i = 0; i < n_tests; i++) {
        MKL_INT ii = Random::rand_int(0, 4), jj = Random::rand_int(0, 2);
        MKL_INT ma = Random::rand_int(1, 700), na = Random::rand_int(1, 700);
        MKL_INT mb = Random::rand_int(1, 700), nb = Random::rand_int(1, 700);
        if (ii == 0)
            ma = na = 1;
        else if (ii == 1)
            mb = nb = 1;
        else if (ii == 2) {
            ma = Random::rand_int(1, 20), na = Random::rand_int(1, 20);
            mb = Random::rand_int(1, 7), nb = Random::rand_int(1, 7);
        } else {
            ma = Random::rand_int(1, 7), na = Random::rand_int(1, 7);
            mb = Random::rand_int(1, 20), nb = Random::rand_int(1, 20);
        }
        MKL_INT mc = ma * mb * (jj + 1), nc = na * nb * (jj + 1);
        ComplexMatrixRef a(dalloc_()->complex_allocate(ma * na), ma, na);
        ComplexMatrixRef b(dalloc_()->complex_allocate(mb * nb), mb, nb);
        ComplexMatrixRef c(dalloc_()->complex_allocate(mc * nc), mc, nc);
        Random::complex_fill<double>(a.data, a.size());
        Random::complex_fill<double>(b.data, b.size());
        c.clear();
        bool conja = Random::rand_int(0, 2);
        bool conjb = Random::rand_int(0, 2);
        ComplexMatrixRef ta = a, tb = b;
        if (conja) {
            ta = ComplexMatrixRef(dalloc_()->complex_allocate(ma * na), na, ma);
            for (MKL_INT ia = 0; ia < ma; ia++)
                for (MKL_INT ja = 0; ja < na; ja++)
                    ta(ja, ia) = conj(a(ia, ja));
        }
        if (conjb) {
            tb = ComplexMatrixRef(dalloc_()->complex_allocate(mb * nb), nb, mb);
            for (MKL_INT ib = 0; ib < mb; ib++)
                for (MKL_INT jb = 0; jb < nb; jb++)
                    tb(jb, ib) = conj(b(ib, jb));
        }
        MKL_INT cm_stride = Random::rand_int(0, mc - ma * mb + 1);
        MKL_INT cn_stride = Random::rand_int(0, nc - na * nb + 1);
        MKL_INT c_stride = cm_stride * c.n + cn_stride;
        if (Random::rand_int(0, 2))
            ComplexMatrixFunctions::tensor_product(
                ta, conja, tb, conjb, c, complex<double>(2.0, 1.0), c_stride);
        else {
            AdvancedGEMM<complex<double>>::tensor_product(
                batch, ta, conja, tb, conjb, c, complex<double>(2.0, 1.0),
                c_stride);
            batch->perform();
            batch->clear();
        }
        for (MKL_INT ia = 0; ia < ma; ia++)
            for (MKL_INT ja = 0; ja < na; ja++)
                for (MKL_INT ib = 0; ib < mb; ib++)
                    for (MKL_INT jb = 0; jb < nb; jb++)
                        ASSERT_LE(abs(complex<double>(2.0, 1.0) * a(ia, ja) *
                                          b(ib, jb) -
                                      c(ia * mb + ib + cm_stride,
                                        ja * nb + jb + cn_stride)),
                                  1E-14);
        if (conjb)
            tb.deallocate();
        if (conja)
            ta.deallocate();
        c.deallocate();
        b.deallocate();
        a.deallocate();
    }
}

TEST_F(TestComplexMatrix, TestExponentialPade) {
    for (int i = 0; i < n_tests; i++) {
        MKL_INT n = Random::rand_int(1, 200);
        int ideg = 6;
        double t = Random::rand_double(-0.1, 0.1);
        ComplexMatrixRef a(dalloc_()->complex_allocate(n * n), n, n);
        ComplexMatrixRef v(dalloc_()->complex_allocate(n), n, 1);
        ComplexMatrixRef u(dalloc_()->complex_allocate(n), n, 1);
        ComplexMatrixRef w(dalloc_()->complex_allocate(n), n, 1);
        ComplexMatrixRef work(dalloc_()->complex_allocate(4 * n * n + ideg + 1),
                              4 * n * n + ideg + 1, 1);
        Random::complex_fill<double>(a.data, a.size());
        // note that eigs can only work on hermitian matrix
        for (MKL_INT ki = 0; ki < n; ki++) {
            for (MKL_INT kj = 0; kj < ki; kj++)
                a(kj, ki) = conj(a(ki, kj));
            a(ki, ki) = real(a(ki, ki));
        }
        Random::complex_fill<double>(v.data, v.size());
        for (MKL_INT ki = 0; ki < n; ki++)
            w(ki, 0) = v(ki, 0);
        auto x = IterativeMatrixFunctions<complex<double>>::expo_pade(
            ideg, n, a.data, n, t, work.data);
        ComplexMatrixFunctions::multiply(
            ComplexMatrixRef(work.data + x.first, n, n), false, v, false, w,
            1.0, 0.0);
        DiagonalMatrix ww(dalloc_()->allocate(n), n);
        ComplexMatrixFunctions::eigs(a, ww);
        ComplexMatrixFunctions::multiply(v, true, a, 3, u.flip_dims(), 1.0,
                                         0.0);
        for (MKL_INT i = 0; i < n; i++)
            v(i, 0) = exp(t * ww(i, i)) * u(i, 0);
        ComplexMatrixFunctions::multiply(v, true, a, false, u.flip_dims(), 1.0,
                                         0.0);
        ASSERT_TRUE(MatrixFunctions::all_close(u, w, 1E-6, 0.0));
        ww.deallocate();
        work.deallocate();
        w.deallocate();
        u.deallocate();
        v.deallocate();
        a.deallocate();
    }
}

TEST_F(TestComplexMatrix, TestExponential) {
    for (int i = 0; i < n_tests; i++) {
        MKL_INT n = Random::rand_int(1, 300);
        bool symm = Random::rand_int(0, 2);
        complex<double> t(Random::rand_double(-0.1, 0.1),
                          symm ? 0.0 : Random::rand_double(-0.1, 0.1));
        double consta = Random::rand_double(-2.0, 2.0);
        ComplexMatrixRef a(dalloc_()->complex_allocate(n * n), n, n);
        ComplexMatrixRef aa(dalloc_()->complex_allocate(n), n, 1);
        ComplexMatrixRef v(dalloc_()->complex_allocate(n), n, 1);
        ComplexMatrixRef u(dalloc_()->complex_allocate(n), n, 1);
        ComplexMatrixRef w(dalloc_()->complex_allocate(n), n, 1);
        Random::complex_fill<double>(a.data, a.size());
        Random::complex_fill<double>(v.data, v.size());
        for (MKL_INT ki = 0; ki < n; ki++) {
            for (MKL_INT kj = 0; kj < ki; kj++)
                a(ki, kj) = conj(a(kj, ki));
            a(ki, ki) = real(a(ki, ki));
            aa(ki, 0) = a(ki, ki);
            w(ki, 0) = v(ki, 0);
        }
        double anorm = ComplexMatrixFunctions::norm(a);
        MatMul mop(a);
        int nmult = IterativeMatrixFunctions<complex<double>>::expo_apply(
            mop, t, anorm, w, consta, symm, false,
            (shared_ptr<ParallelCommunicator<SZ>>)nullptr, 1E-8);
        DiagonalMatrix ww(dalloc_()->allocate(n), n);
        ComplexMatrixFunctions::eigs(a, ww);
        ComplexMatrixFunctions::multiply(v, true, a, 3, u.flip_dims(), 1.0,
                                         0.0);
        for (MKL_INT i = 0; i < n; i++)
            v(i, 0) = exp(t * (ww(i, i) + consta)) * u(i, 0);
        ComplexMatrixFunctions::multiply(v, true, a, false, u.flip_dims(), 1.0,
                                         0.0);
        EXPECT_TRUE(MatrixFunctions::all_close(u, w, 1E-6, 1E-6));
        ww.deallocate();
        w.deallocate();
        u.deallocate();
        v.deallocate();
        aa.deallocate();
        a.deallocate();
    }
}

TEST_F(TestComplexMatrix, TestHarmonicDavidson) {
    // this test is not very stable
    Random::rand_seed(1234);
    for (int i = 0; i < n_tests; i++) {
        MKL_INT n = Random::rand_int(3, 50);
        MKL_INT k = min(n, (MKL_INT)Random::rand_int(1, 5));
        if (k > n / 2)
            k = n / 2;
        int ndav = 0;
        ComplexMatrixRef a(dalloc_()->complex_allocate(n * n), n, n);
        ComplexDiagonalMatrix aa(dalloc_()->complex_allocate(n), n);
        DiagonalMatrix ww(dalloc_()->allocate(n), n);
        vector<ComplexMatrixRef> bs(k, ComplexMatrixRef(nullptr, n, 1));
        Random::complex_fill<double>(a.data, a.size());
        for (MKL_INT ki = 0; ki < n; ki++) {
            for (MKL_INT kj = 0; kj < ki; kj++)
                a(kj, ki) = conj(a(ki, kj));
            a(ki, ki) = real(a(ki, ki));
            aa(ki, ki) = a(ki, ki);
        }
        for (int i = 0; i < k; i++) {
            bs[i].allocate();
            bs[i].clear();
            bs[i].data[i] = 1;
        }
        MatMul mop(a);
        double shift = 0.1;
        DavidsonTypes davidson_type =
            Random::rand_int(0, 2)
                ? DavidsonTypes::HarmonicLessThan | DavidsonTypes::NoPrecond
                : DavidsonTypes::HarmonicGreaterThan | DavidsonTypes::NoPrecond;
        vector<double> vw =
            IterativeMatrixFunctions<complex<double>>::harmonic_davidson(
                mop, aa, bs, shift, davidson_type, ndav, false,
                (shared_ptr<ParallelCommunicator<SZ>>)nullptr, 1E-9,
                n * k * 500, -1, 2, 35);
        ASSERT_EQ((int)vw.size(), k);
        DiagonalMatrix w(&vw[0], k);
        ComplexMatrixFunctions::eigs(a, ww);
        vector<int> eigval_idxs(ww.size());
        for (int i = 0; i < (int)ww.size(); i++)
            eigval_idxs[i] = i;
        if (davidson_type & DavidsonTypes::CloseTo)
            sort(eigval_idxs.begin(), eigval_idxs.end(),
                 [&ww, shift](int i, int j) {
                     return abs(ww.data[i] - shift) < abs(ww.data[j] - shift);
                 });
        else if (davidson_type & DavidsonTypes::LessThan)
            sort(eigval_idxs.begin(), eigval_idxs.end(),
                 [&ww, shift](int i, int j) {
                     if ((shift >= ww.data[i]) != (shift >= ww.data[j]))
                         return shift >= ww.data[i];
                     else if (shift >= ww.data[i])
                         return shift - ww.data[i] < shift - ww.data[j];
                     else
                         return ww.data[i] - shift > ww.data[j] - shift;
                 });
        else if (davidson_type & DavidsonTypes::GreaterThan)
            sort(eigval_idxs.begin(), eigval_idxs.end(),
                 [&ww, shift](int i, int j) {
                     if ((shift > ww.data[i]) != (shift > ww.data[j]))
                         return shift > ww.data[j];
                     else if (shift > ww.data[i])
                         return shift - ww.data[i] > shift - ww.data[j];
                     else
                         return ww.data[i] - shift < ww.data[j] - shift;
                 });
        // last root may be inaccurate (rare)
        for (int i = 0; i < k - 1; i++)
            ASSERT_LT(abs(ww.data[eigval_idxs[i]] - vw[i]), 1E-6);
        for (int i = 0; i < k - 1; i++) {
            complex<double> factor = 0.0;
            for (int j = 0; j < a.n; j++)
                if (abs(bs[i].data[j]) > 1E-10)
                    factor += a.data[a.n * eigval_idxs[i] + j] / bs[i].data[j];
            factor = factor / abs(factor);
            ASSERT_LE(abs(factor) - 1.0, 1E-3);
            ASSERT_TRUE(ComplexMatrixFunctions::all_close(
                ComplexMatrixRef(a.data + a.n * eigval_idxs[i], a.n, 1), bs[i],
                1E-3, 0, factor));
        }
        for (int i = k - 1; i >= 0; i--)
            bs[i].deallocate();
        ww.deallocate();
        aa.deallocate();
        a.deallocate();
    }
    Random::rand_seed(0);
}

TEST_F(TestComplexMatrix, TestDavidson) {
    for (int i = 0; i < n_tests; i++) {
        MKL_INT n = Random::rand_int(1, 200);
        MKL_INT k = min(n, (MKL_INT)Random::rand_int(1, 10));
        int ndav = 0;
        ComplexMatrixRef a(dalloc_()->complex_allocate(n * n), n, n);
        ComplexDiagonalMatrix aa(dalloc_()->complex_allocate(n), n);
        DiagonalMatrix ww(dalloc_()->allocate(n), n);
        vector<ComplexMatrixRef> bs(k, ComplexMatrixRef(nullptr, n, 1));
        Random::complex_fill<double>(a.data, a.size());
        for (MKL_INT ki = 0; ki < n; ki++) {
            for (MKL_INT kj = 0; kj < ki; kj++)
                a(kj, ki) = conj(a(ki, kj));
            a(ki, ki) = real(a(ki, ki));
            aa(ki, ki) = a(ki, ki);
        }
        for (int i = 0; i < k; i++) {
            bs[i].allocate();
            bs[i].clear();
            bs[i].data[i] = 1;
        }
        MatMul mop(a);
        vector<double> vw = IterativeMatrixFunctions<complex<double>>::davidson(
            mop, aa, bs, 0, DavidsonTypes::Normal, ndav, false,
            (shared_ptr<ParallelCommunicator<SZ>>)nullptr, 1E-8, n * k * 2, -1,
            k * 2, max((MKL_INT)5, k + 10));
        ASSERT_EQ((int)vw.size(), k);
        DiagonalMatrix w(&vw[0], k);
        ComplexMatrixFunctions::eigs(a, ww);
        DiagonalMatrix w2(ww.data, k);
        ASSERT_TRUE(MatrixFunctions::all_close(w, w2, 1E-6, 1E-6));
        for (int i = 0; i < k; i++) {
            complex<double> factor = 0.0;
            for (int j = 0; j < a.n; j++)
                if (abs(bs[i].data[j]) > 1E-10)
                    factor += a.data[a.n * i + j] / bs[i].data[j];
            factor = factor / abs(factor);
            ASSERT_LE(abs(factor) - 1.0, 1E-3);
            ASSERT_TRUE(ComplexMatrixFunctions::all_close(
                ComplexMatrixRef(a.data + a.n * i, a.n, 1), bs[i], 1E-3, 0,
                factor));
        }
        for (int i = k - 1; i >= 0; i--)
            bs[i].deallocate();
        ww.deallocate();
        aa.deallocate();
        a.deallocate();
    }
}

TEST_F(TestComplexMatrix, TestLinear) {
    for (int i = 0; i < n_tests; i++) {
        MKL_INT m = Random::rand_int(1, 200);
        MKL_INT n = Random::rand_int(1, 200);
        ComplexMatrixRef a(dalloc_()->complex_allocate(m * m), m, m);
        ComplexMatrixRef af(dalloc_()->complex_allocate(m * m), m, m);
        ComplexMatrixRef b(dalloc_()->complex_allocate(n * m), n, m);
        ComplexMatrixRef bg(dalloc_()->complex_allocate(n * m), n, m);
        ComplexMatrixRef x(dalloc_()->complex_allocate(n * m), n, m);
        Random::complex_fill<double>(a.data, a.size());
        Random::complex_fill<double>(b.data, b.size());
        ComplexMatrixFunctions::copy(af, a);
        ComplexMatrixFunctions::copy(x, b);
        ComplexMatrixFunctions::linear(af, x);
        // note that linear solves the H^T problem
        ComplexMatrixFunctions::multiply(x, false, a, false, bg, 1.0, 0.0);
        ASSERT_TRUE(MatrixFunctions::all_close(bg, b, 1E-9, 1E-8));
        x.deallocate();
        bg.deallocate();
        b.deallocate();
        af.deallocate();
        a.deallocate();
    }
}

TEST_F(TestComplexMatrix, TestCG) {
    for (int i = 0; i < n_tests; i++) {
        MKL_INT m = Random::rand_int(1, 200);
        MKL_INT n = 1;
        int nmult = 0;
        complex<double> eta = 0.05;
        ComplexMatrixRef a(dalloc_()->complex_allocate(m * m), m, m);
        ComplexMatrixRef af(dalloc_()->complex_allocate(m * m), m, m);
        ComplexDiagonalMatrix aa(dalloc_()->complex_allocate(m), m);
        ComplexMatrixRef b(dalloc_()->complex_allocate(n * m), n, m);
        ComplexMatrixRef x(dalloc_()->complex_allocate(n * m), n, m);
        ComplexMatrixRef xg(dalloc_()->complex_allocate(n * m), n, m);
        Random::complex_fill<double>(af.data, af.size());
        Random::complex_fill<double>(b.data, b.size());
        Random::complex_fill<double>(xg.data, xg.size());
        ComplexMatrixFunctions::multiply(af, false, af, 3, a, 1.0, 0.0);
        for (MKL_INT ki = 0; ki < m; ki++)
            a(ki, ki) += eta, aa(ki, ki) = a(ki, ki);
        af.clear();
        ComplexMatrixFunctions::transpose(af, a, 1.0);
        ComplexMatrixFunctions::copy(x, b);
        // note that linear solves the H^T problem
        ComplexMatrixFunctions::linear(af, x);
        MatMul mop(a);
        complex<double> func =
            IterativeMatrixFunctions<complex<double>>::conjugate_gradient(
                mop, aa, xg.flip_dims(), b.flip_dims(), nmult, 0.0, false,
                (shared_ptr<ParallelCommunicator<SZ>>)nullptr, 1E-14, 5000);
        ASSERT_TRUE(MatrixFunctions::all_close(xg, x, 1E-3, 1E-3));
        xg.deallocate();
        x.deallocate();
        b.deallocate();
        aa.deallocate();
        af.deallocate();
        a.deallocate();
    }
}

TEST_F(TestComplexMatrix, TestMinRes) {
    for (int i = 0; i < n_tests; i++) {
        MKL_INT m = Random::rand_int(1, 200);
        MKL_INT n = 1;
        int nmult = 0;
        ComplexMatrixRef a(dalloc_()->complex_allocate(m * m), m, m);
        ComplexMatrixRef af(dalloc_()->complex_allocate(m * m), m, m);
        ComplexMatrixRef b(dalloc_()->complex_allocate(n * m), n, m);
        ComplexMatrixRef x(dalloc_()->complex_allocate(n * m), n, m);
        ComplexMatrixRef xg(dalloc_()->complex_allocate(n * m), n, m);
        Random::complex_fill<double>(a.data, a.size());
        Random::complex_fill<double>(b.data, b.size());
        Random::complex_fill<double>(xg.data, xg.size());
        for (MKL_INT ki = 0; ki < m; ki++) {
            for (MKL_INT kj = 0; kj < ki; kj++)
                a(ki, kj) = conj(a(kj, ki));
            a(ki, ki) = real(a(ki, ki));
        }
        af.clear();
        ComplexMatrixFunctions::transpose(af, a, 1.0);
        ComplexMatrixFunctions::copy(x, b);
        // note that linear solves the H^T problem
        ComplexMatrixFunctions::linear(af, x);
        MatMul mop(a);
        IterativeMatrixFunctions<complex<double>>::minres(
            mop, xg.flip_dims(), b.flip_dims(), nmult, 0.0, false,
            (shared_ptr<ParallelCommunicator<SZ>>)nullptr, 1E-14, 5000);
        ASSERT_TRUE(MatrixFunctions::all_close(xg, x, 1E-3, 0.0));
        xg.deallocate();
        x.deallocate();
        b.deallocate();
        af.deallocate();
        a.deallocate();
    }
}

TEST_F(TestComplexMatrix, TestInverse) {
    for (int i = 0; i < n_tests; i++) {
        MKL_INT m = Random::rand_int(1, 200);
        ComplexMatrixRef a(dalloc_()->complex_allocate(m * m), m, m);
        ComplexMatrixRef ap(dalloc_()->complex_allocate(m * m), m, m);
        ComplexMatrixRef ag(dalloc_()->complex_allocate(m * m), m, m);
        Random::complex_fill<double>(a.data, a.size());
        for (MKL_INT ki = 0; ki < m; ki++)
            for (MKL_INT kj = 0; kj < m; kj++)
                ap(ki, kj) = a(ki, kj);
        ComplexMatrixFunctions::inverse(a);
        ComplexMatrixFunctions::multiply(a, false, ap, false, ag, 1.0, 0.0);
        for (MKL_INT k = 0; k < m; k++)
            for (MKL_INT j = 0; j < m; j++)
                EXPECT_LT(abs(ag(j, k) - (k == j ? 1.0 : 0.0)), 1E-9);
        ag.deallocate();
        ap.deallocate();
        a.deallocate();
    }
}

TEST_F(TestComplexMatrix, TestDeflatedCG) {
    for (int i = 0; i < n_tests; i++) {
        MKL_INT m = Random::rand_int(1, 200);
        MKL_INT n = 1;
        int nmult = 0;
        double eta = 0.05;
        ComplexMatrixRef a(dalloc_()->complex_allocate(m * m), m, m);
        ComplexMatrixRef af(dalloc_()->complex_allocate(m * m), m, m);
        ComplexMatrixRef ag(dalloc_()->complex_allocate(m * m), m, m);
        ComplexDiagonalMatrix aa(dalloc_()->complex_allocate(m), m);
        DiagonalMatrix ww(dalloc_()->allocate(m), m);
        ComplexMatrixRef b(dalloc_()->complex_allocate(n * m), n, m);
        ComplexMatrixRef x(dalloc_()->complex_allocate(n * m), n, m);
        ComplexMatrixRef xg(dalloc_()->complex_allocate(n * m), n, m);
        Random::complex_fill<double>(af.data, af.size());
        Random::complex_fill<double>(b.data, b.size());
        Random::complex_fill<double>(xg.data, xg.size());
        ComplexMatrixFunctions::multiply(af, false, af, 3, a, 1.0, 0.0);
        for (MKL_INT ki = 0; ki < m; ki++)
            a(ki, ki) += eta;
        ComplexMatrixFunctions::copy(ag, a);
        ComplexMatrixFunctions::eigs(ag, ww);
        ComplexMatrixRef w(ag.data, m, 1);
        af.clear();
        ComplexMatrixFunctions::transpose(af, a, 1.0);
        ComplexMatrixFunctions::copy(x, b);
        ComplexMatrixFunctions::linear(af, x);
        MatMul mop(a);
        for (MKL_INT ki = 0; ki < m; ki++)
            aa(ki, ki) = a(ki, ki);
        complex<double> func = IterativeMatrixFunctions<complex<double>>::
            deflated_conjugate_gradient(
                mop, aa, xg.flip_dims(), b.flip_dims(), nmult, 0.0, false,
                (shared_ptr<ParallelCommunicator<SZ>>)nullptr, 1E-14, 5000, -1,
                vector<ComplexMatrixRef>{w});
        ASSERT_TRUE(MatrixFunctions::all_close(xg, x, 1E-4, 1E-4));
        xg.deallocate();
        x.deallocate();
        b.deallocate();
        ww.deallocate();
        aa.deallocate();
        ag.deallocate();
        af.deallocate();
        a.deallocate();
    }
}

TEST_F(TestComplexMatrix, TestEigs) {
    for (int i = 0; i < n_tests; i++) {
        MKL_INT m = Random::rand_int(1, 200);
        ComplexMatrixRef a(dalloc_()->complex_allocate(m * m), m, m);
        ComplexMatrixRef ap(dalloc_()->complex_allocate(m * m), m, m);
        ComplexMatrixRef ag(dalloc_()->complex_allocate(m * m), m, m);
        DiagonalMatrix w(dalloc_()->allocate(m), m);
        Random::complex_fill<double>(a.data, a.size());
        for (MKL_INT ki = 0; ki < m; ki++) {
            for (MKL_INT kj = 0; kj < ki; kj++)
                a(ki, kj) = conj(a(kj, ki));
            a(ki, ki) = real(a(ki, ki));
        }
        ComplexMatrixFunctions::copy(ap, a);
        ComplexMatrixFunctions::eigs(a, w);
        ComplexMatrixFunctions::multiply(a, false, ap, true, ag, 1.0, 0.0);
        for (MKL_INT k = 0; k < m; k++)
            for (MKL_INT j = 0; j < m; j++)
                ag(k, j) /= w(k, k);
        ASSERT_TRUE(MatrixFunctions::all_close(ag, a, 1E-9, 1E-8));
        w.deallocate();
        ag.deallocate();
        ap.deallocate();
        a.deallocate();
    }
}

TEST_F(TestComplexMatrix, TestEig) {
    for (int i = 0; i < n_tests; i++) {
        MKL_INT m = Random::rand_int(1, 150);
        ComplexMatrixRef a(dalloc_()->complex_allocate(m * m), m, m);
        ComplexMatrixRef ap(dalloc_()->complex_allocate(m * m), m, m);
        ComplexMatrixRef aq(dalloc_()->complex_allocate(m * m), m, m);
        ComplexMatrixRef ag(dalloc_()->complex_allocate(m * m), m, m);
        ComplexDiagonalMatrix w(dalloc_()->complex_allocate(m), m);
        Random::complex_fill<double>(a.data, a.size());
        for (MKL_INT ki = 0; ki < m; ki++)
            for (MKL_INT kj = 0; kj < m; kj++)
                ap(ki, kj) = a(ki, kj);
        ComplexMatrixFunctions::eig(a, w);
        ComplexMatrixFunctions::multiply(a, false, ap, true, ag, 1.0, 0.0);
        for (MKL_INT k = 0; k < m; k++)
            for (MKL_INT j = 0; j < m; j++)
                ag(k, j) /= w(k, k);
        EXPECT_TRUE(MatrixFunctions::all_close(ag, a, 1E-9, 0.0));
        // a[i, j] u[k, j] = w[k, k] u[k, i]
        // a[i, j] = uinv[j, k] w[k, k] u[k, i] = uinv[j, k] a[i, jp] u[k, jp]
        for (MKL_INT k = 0; k < m; k++)
            for (MKL_INT j = 0; j < m; j++)
                ag(k, j) = a(k, j) * w(k, k);
        ComplexMatrixFunctions::inverse(a);
        ComplexMatrixFunctions::multiply(ag, true, a, true, aq, 1.0, 0.0);
        EXPECT_TRUE(MatrixFunctions::all_close(ap, aq, 1E-9, 0.0));
        w.deallocate();
        ag.deallocate();
        aq.deallocate();
        ap.deallocate();
        a.deallocate();
    }
}

TEST_F(TestComplexMatrix, TestSVD) {
    for (int i = 0; i < n_tests; i++) {
        MKL_INT m = Random::rand_int(1, 200);
        MKL_INT n = Random::rand_int(1, 200);
        MKL_INT k = min(m, n);
        shared_ptr<ComplexTensor> a =
            make_shared<ComplexTensor>(vector<MKL_INT>{m, n});
        shared_ptr<ComplexTensor> l =
            make_shared<ComplexTensor>(vector<MKL_INT>{m, k});
        shared_ptr<Tensor> s = make_shared<Tensor>(vector<MKL_INT>{k});
        shared_ptr<ComplexTensor> r =
            make_shared<ComplexTensor>(vector<MKL_INT>{k, n});
        shared_ptr<ComplexTensor> aa =
            make_shared<ComplexTensor>(vector<MKL_INT>{m, n});
        shared_ptr<ComplexTensor> kk =
            make_shared<ComplexTensor>(vector<MKL_INT>{k, k});
        shared_ptr<ComplexTensor> ll =
            make_shared<ComplexTensor>(vector<MKL_INT>{m, m});
        shared_ptr<ComplexTensor> rr =
            make_shared<ComplexTensor>(vector<MKL_INT>{n, n});
        Random::complex_fill<double>(a->data.data(), a->size());
        ComplexMatrixFunctions::copy(aa->ref(), a->ref());
        if (Random::rand_int(0, 2))
            ComplexMatrixFunctions::accurate_svd(
                a->ref(), l->ref(), s->ref().flip_dims(), r->ref(), 1E-1);
        else
            ComplexMatrixFunctions::svd(a->ref(), l->ref(),
                                        s->ref().flip_dims(), r->ref());
        ComplexMatrixFunctions::multiply(l->ref(), 3, l->ref(), false,
                                         kk->ref(), 1.0, 0.0);
        ASSERT_TRUE(MatrixFunctions::all_close(kk->ref(), IdentityMatrix(k),
                                               1E-12, 0.0));
        ComplexMatrixFunctions::multiply(r->ref(), false, r->ref(), 3,
                                         kk->ref(), 1.0, 0.0);
        ASSERT_TRUE(MatrixFunctions::all_close(kk->ref(), IdentityMatrix(k),
                                               1E-12, 0.0));
        if (m <= n) {
            ComplexMatrixFunctions::multiply(l->ref(), false, l->ref(), 3,
                                             ll->ref(), 1.0, 0.0);
            ASSERT_TRUE(MatrixFunctions::all_close(ll->ref(), IdentityMatrix(m),
                                                   1E-12, 0.0));
        }
        if (n <= m) {
            ComplexMatrixFunctions::multiply(r->ref(), 3, r->ref(), false,
                                             rr->ref(), 1.0, 0.0);
            ASSERT_TRUE(MatrixFunctions::all_close(rr->ref(), IdentityMatrix(n),
                                                   1E-12, 0.0));
        }
        ComplexMatrixRef x(r->data.data(), 1, n);
        for (MKL_INT i = 0; i < k; i++) {
            ASSERT_GE((*s)({i}), 0.0);
            ComplexMatrixFunctions::iscale(x.shift_ptr(i * n), (*s)({i}));
        }
        ComplexMatrixFunctions::multiply(l->ref(), false, r->ref(), false,
                                         a->ref(), 1.0, 0.0);
        ASSERT_TRUE(
            MatrixFunctions::all_close(aa->ref(), a->ref(), 1E-12, 0.0));
    }
}

TEST_F(TestComplexMatrix, TestQR) {
    for (int i = 0; i < n_tests; i++) {
        MKL_INT m = Random::rand_int(1, 200);
        MKL_INT n = Random::rand_int(1, 200);
        MKL_INT k = min(m, n);
        ComplexMatrixRef a(dalloc_()->complex_allocate(m * n), m, n);
        ComplexMatrixRef qr(dalloc_()->complex_allocate(m * n), m, n);
        Random::complex_fill<double>(a.data, a.size());
        ComplexMatrixRef q(dalloc_()->complex_allocate(m * k), m, k);
        ComplexMatrixRef qq(dalloc_()->complex_allocate(m * m), m, m);
        ComplexMatrixRef qqk(dalloc_()->complex_allocate(k * k), k, k);
        ComplexMatrixRef r(dalloc_()->complex_allocate(n * k), k, n);
        ComplexMatrixFunctions::qr(a, q, r);
        ComplexMatrixFunctions::multiply(q, false, r, false, qr, 1.0, 0.0);
        ASSERT_TRUE(MatrixFunctions::all_close(a, qr, 1E-12, 0.0));
        ComplexMatrixFunctions::multiply(q, 3, q, false, qqk, 1.0, 0.0);
        ASSERT_TRUE(
            MatrixFunctions::all_close(qqk, IdentityMatrix(k), 1E-12, 0.0));
        if (m <= n) {
            ComplexMatrixFunctions::multiply(q, false, q, 3, qq, 1.0, 0.0);
            ASSERT_TRUE(
                MatrixFunctions::all_close(qq, IdentityMatrix(m), 1E-12, 0.0));
        }
        r.deallocate();
        qqk.deallocate();
        qq.deallocate();
        q.deallocate();
        qr.deallocate();
        a.deallocate();
    }
}

TEST_F(TestComplexMatrix, TestLQ) {
    for (int i = 0; i < n_tests; i++) {
        MKL_INT m = Random::rand_int(1, 200);
        MKL_INT n = Random::rand_int(1, 200);
        MKL_INT k = min(m, n);
        ComplexMatrixRef a(dalloc_()->complex_allocate(m * n), m, n);
        ComplexMatrixRef lq(dalloc_()->complex_allocate(m * n), m, n);
        Random::complex_fill<double>(a.data, a.size());
        ComplexMatrixRef l(dalloc_()->complex_allocate(m * k), m, k);
        ComplexMatrixRef q(dalloc_()->complex_allocate(n * k), k, n);
        ComplexMatrixRef qq(dalloc_()->complex_allocate(n * n), n, n);
        ComplexMatrixRef qqk(dalloc_()->complex_allocate(k * k), k, k);
        ComplexMatrixFunctions::lq(a, l, q);
        ComplexMatrixFunctions::multiply(l, false, q, false, lq, 1.0, 0.0);
        ASSERT_TRUE(MatrixFunctions::all_close(a, lq, 1E-12, 0.0));
        ComplexMatrixFunctions::multiply(q, false, q, 3, qqk, 1.0, 0.0);
        ASSERT_TRUE(
            MatrixFunctions::all_close(qqk, IdentityMatrix(k), 1E-12, 0.0));
        if (m >= n) {
            ComplexMatrixFunctions::multiply(q, 3, q, false, qq, 1.0, 0.0);
            ASSERT_TRUE(
                MatrixFunctions::all_close(qq, IdentityMatrix(n), 1E-12, 0.0));
        }
        qqk.deallocate();
        qq.deallocate();
        q.deallocate();
        l.deallocate();
        lq.deallocate();
        a.deallocate();
    }
}

TEST_F(TestComplexMatrix, TestLeastSquares) {
    for (int i = 0; i < n_tests; i++) {
        MKL_INT m = Random::rand_int(1, 200);
        MKL_INT n = Random::rand_int(1, m + 1);
        ComplexMatrixRef a(dalloc_()->complex_allocate(m * n), m, n);
        ComplexMatrixRef b(dalloc_()->complex_allocate(m), m, 1);
        ComplexMatrixRef br(dalloc_()->complex_allocate(m), m, 1);
        ComplexMatrixRef x(dalloc_()->complex_allocate(n), n, 1);
        Random::complex_fill<double>(a.data, a.size());
        Random::complex_fill<double>(b.data, b.size());
        double res = ComplexMatrixFunctions::least_squares(a, b, x);
        ComplexMatrixFunctions::multiply(a, false, x, false, br, 1.0, 0.0);
        ComplexMatrixFunctions::iadd(br, b, -1);
        double cres = ComplexMatrixFunctions::norm(br);
        EXPECT_LT(abs(res - cres), 1E-9);
        x.deallocate();
        br.deallocate();
        b.deallocate();
        a.deallocate();
    }
}

TEST_F(TestComplexMatrix, TestGCROT) {
    for (int i = 0; i < n_tests; i++) {
        MKL_INT m = Random::rand_int(1, 300);
        MKL_INT n = 1;
        int nmult = 0, niter = 0;
        double eta = 0.05;
        MatrixRef ra(dalloc_()->allocate(m * m), m, m);
        MatrixRef rax(dalloc_()->allocate(m * m), m, m);
        MatrixRef rb(dalloc_()->allocate(n * m), m, n);
        MatrixRef rbg(dalloc_()->allocate(n * m), m, n);
        ComplexMatrixRef a(dalloc_()->complex_allocate(m * m), m, m);
        ComplexMatrixRef af(dalloc_()->complex_allocate(m * m), m, m);
        ComplexMatrixRef b(dalloc_()->complex_allocate(n * m), m, n);
        ComplexMatrixRef x(dalloc_()->complex_allocate(n * m), m, n);
        ComplexMatrixRef xg(dalloc_()->complex_allocate(n * m), m, n);
        Random::fill<double>(ra.data, ra.size());
        Random::fill<double>(rax.data, rax.size());
        Random::fill<double>(rb.data, rb.size());
        a.clear();
        b.clear();
        MatrixFunctions::multiply(rax, false, rax, true, ra, 1.0, 0.0);
        ComplexMatrixFunctions::fill_complex(a, ra, MatrixRef(nullptr, m, m));
        for (MKL_INT k = 0; k < n; k++)
            a(k, k) += complex<double>(0, eta);
        ComplexMatrixFunctions::fill_complex(b, rb, MatrixRef(nullptr, m, n));
        Random::fill<double>(rb.data, rb.size());
        ComplexMatrixFunctions::fill_complex(x, rb, MatrixRef(nullptr, m, n));
        Random::fill<double>(rb.data, rb.size());
        ComplexMatrixFunctions::fill_complex(x, MatrixRef(nullptr, m, n), rb);
        for (MKL_INT k = 0; k < m; k++)
            for (MKL_INT j = 0; j < m; j++)
                af(k, j) = a(j, k);
        MatMul mop(a);
        complex<double> func =
            IterativeMatrixFunctions<complex<double>>::gcrotmk(
                mop, ComplexDiagonalMatrix(nullptr, 0), x, b, nmult, niter, 20,
                -1, 0.0, false, (shared_ptr<ParallelCommunicator<SZ>>)nullptr,
                1E-14, 10000);
        ComplexMatrixFunctions::copy(xg, b);
        ComplexMatrixFunctions::linear(af, xg.flip_dims());
        ComplexMatrixFunctions::extract_complex(xg, rbg,
                                                MatrixRef(nullptr, m, n));
        ComplexMatrixFunctions::extract_complex(x, rb,
                                                MatrixRef(nullptr, m, n));
        EXPECT_TRUE(MatrixFunctions::all_close(rbg, rb, 1E-3, 1E-3));
        ComplexMatrixFunctions::extract_complex(xg, MatrixRef(nullptr, m, n),
                                                rbg);
        ComplexMatrixFunctions::extract_complex(x, MatrixRef(nullptr, m, n),
                                                rb);
        EXPECT_TRUE(MatrixFunctions::all_close(rbg, rb, 1E-3, 1E-3));
        xg.deallocate();
        x.deallocate();
        b.deallocate();
        af.deallocate();
        a.deallocate();
        rbg.deallocate();
        rb.deallocate();
        rax.deallocate();
        ra.deallocate();
    }
}

TEST_F(TestComplexMatrix, TestIDRS) {
    for (int i = 0; i < n_tests; i++) {
        MKL_INT m = Random::rand_int(1, 300);
        MKL_INT n = 1;
        int nmult = 0, niter = 0;
        double eta = 0.05;
        MatrixRef ra(dalloc_()->allocate(m * m), m, m);
        MatrixRef rax(dalloc_()->allocate(m * m), m, m);
        MatrixRef rb(dalloc_()->allocate(n * m), m, n);
        MatrixRef rbg(dalloc_()->allocate(n * m), m, n);
        ComplexMatrixRef a(dalloc_()->complex_allocate(m * m), m, m);
        ComplexMatrixRef af(dalloc_()->complex_allocate(m * m), m, m);
        ComplexMatrixRef b(dalloc_()->complex_allocate(n * m), m, n);
        ComplexMatrixRef x(dalloc_()->complex_allocate(n * m), m, n);
        ComplexMatrixRef xg(dalloc_()->complex_allocate(n * m), m, n);
        Random::fill<double>(ra.data, ra.size());
        Random::fill<double>(rax.data, rax.size());
        Random::fill<double>(rb.data, rb.size());
        a.clear();
        b.clear();
        MatrixFunctions::multiply(rax, false, rax, true, ra, 1.0, 0.0);
        ComplexMatrixFunctions::fill_complex(a, ra, MatrixRef(nullptr, m, m));
        for (MKL_INT k = 0; k < n; k++)
            a(k, k) += complex<double>(0, eta);
        ComplexMatrixFunctions::fill_complex(b, rb, MatrixRef(nullptr, m, n));
        Random::fill<double>(rb.data, rb.size());
        ComplexMatrixFunctions::fill_complex(x, rb, MatrixRef(nullptr, m, n));
        Random::fill<double>(rb.data, rb.size());
        ComplexMatrixFunctions::fill_complex(x, MatrixRef(nullptr, m, n), rb);
        for (MKL_INT k = 0; k < m; k++)
            for (MKL_INT j = 0; j < m; j++)
                af(k, j) = a(j, k);
        MatMul mop(a);
        complex<double> func = IterativeMatrixFunctions<complex<double>>::idrs(
            mop, ComplexDiagonalMatrix(nullptr, 0), x, b, nmult, niter, 8,
            false, (shared_ptr<ParallelCommunicator<SZ>>)nullptr, 1E-8, 0.0,
            1E-7, 10000);
        ComplexMatrixFunctions::copy(xg, b);
        ComplexMatrixFunctions::linear(af, xg.flip_dims());
        ComplexMatrixFunctions::extract_complex(xg, rbg,
                                                MatrixRef(nullptr, m, n));
        ComplexMatrixFunctions::extract_complex(x, rb,
                                                MatrixRef(nullptr, m, n));
        EXPECT_TRUE(MatrixFunctions::all_close(rbg, rb, 1E-3, 1E-3));
        ComplexMatrixFunctions::extract_complex(xg, MatrixRef(nullptr, m, n),
                                                rbg);
        ComplexMatrixFunctions::extract_complex(x, MatrixRef(nullptr, m, n),
                                                rb);
        EXPECT_TRUE(MatrixFunctions::all_close(rbg, rb, 1E-3, 1E-3));
        xg.deallocate();
        x.deallocate();
        b.deallocate();
        af.deallocate();
        a.deallocate();
        rbg.deallocate();
        rb.deallocate();
        rax.deallocate();
        ra.deallocate();
    }
}

TEST_F(TestComplexMatrix, TestLSQR) {
    for (int i = 0; i < n_tests; i++) {
<<<<<<< HEAD
        MKL_INT m = Random::rand_int(1, 300);
=======
        MKL_INT m = Random::rand_int(1, 5);
>>>>>>> 12f38575
        MKL_INT n = 1;
        int nmult = 0, niter = 0;
        double eta = 0.05;
        MatrixRef ra(dalloc_()->allocate(m * m), m, m);
        MatrixRef rax(dalloc_()->allocate(m * m), m, m);
        MatrixRef rb(dalloc_()->allocate(n * m), m, n);
        MatrixRef rbg(dalloc_()->allocate(n * m), m, n);
        ComplexMatrixRef a(dalloc_()->complex_allocate(m * m), m, m);
        ComplexMatrixRef af(dalloc_()->complex_allocate(m * m), m, m);
        ComplexMatrixRef b(dalloc_()->complex_allocate(n * m), m, n);
        ComplexMatrixRef x(dalloc_()->complex_allocate(n * m), m, n);
        ComplexMatrixRef xg(dalloc_()->complex_allocate(n * m), m, n);
        Random::fill<double>(ra.data, ra.size());
        Random::fill<double>(rax.data, rax.size());
        Random::fill<double>(rb.data, rb.size());
        a.clear();
        b.clear();
        MatrixFunctions::multiply(rax, false, rax, true, ra, 1.0, 0.0);
        ComplexMatrixFunctions::fill_complex(a, ra, MatrixRef(nullptr, m, m));
        for (MKL_INT k = 0; k < n; k++)
            a(k, k) += complex<double>(0, eta);
        ComplexMatrixFunctions::fill_complex(b, rb, MatrixRef(nullptr, m, n));
        Random::fill<double>(rb.data, rb.size());
        ComplexMatrixFunctions::fill_complex(x, rb, MatrixRef(nullptr, m, n));
        Random::fill<double>(rb.data, rb.size());
        ComplexMatrixFunctions::fill_complex(x, MatrixRef(nullptr, m, n), rb);
        ComplexMatrixFunctions::copy(af, a);
        ComplexMatrixFunctions::conjugate(af);
        MatMul mop(a), rop(af);
        // hrl: Note: The input matrix can be highly illconditioned (cond~10^5)
<<<<<<< HEAD
        //      which causes problems for lsqr. 
=======
        //      which causes problems for lsqr.
>>>>>>> 12f38575
        //      It is important to have long maxiters and small atol.
        //      It may still fail in extreme situations,
        //      in particular when m ~ 300.
        complex<double> func = IterativeMatrixFunctions<complex<double>>::lsqr(
            mop, rop, ComplexDiagonalMatrix(nullptr, 0), x, b, nmult, niter,
<<<<<<< HEAD
            false, (shared_ptr<ParallelCommunicator<SZ>>)nullptr, 1E-8, 
            1E-7,0., 15000, 12000);
=======
            false, (shared_ptr<ParallelCommunicator<SZ>>)nullptr, 1E-8, 1E-7,
            0., 10000);
>>>>>>> 12f38575
        ComplexMatrixFunctions::copy(xg, b);
        for (MKL_INT k = 0; k < m; k++)
            for (MKL_INT j = 0; j < m; j++)
                af(k, j) = a(j, k);
        ComplexMatrixFunctions::linear(af, xg.flip_dims());
        ComplexMatrixFunctions::extract_complex(xg, rbg,
                                                MatrixRef(nullptr, m, n));
        ComplexMatrixFunctions::extract_complex(x, rb,
                                                MatrixRef(nullptr, m, n));
        EXPECT_TRUE(MatrixFunctions::all_close(rbg, rb, 1E-3, 1E-3));
        ComplexMatrixFunctions::extract_complex(xg, MatrixRef(nullptr, m, n),
                                                rbg);
        ComplexMatrixFunctions::extract_complex(x, MatrixRef(nullptr, m, n),
                                                rb);
        EXPECT_TRUE(MatrixFunctions::all_close(rbg, rb, 1E-3, 1E-3));
        xg.deallocate();
        x.deallocate();
        b.deallocate();
        af.deallocate();
        a.deallocate();
        rbg.deallocate();
        rb.deallocate();
        rax.deallocate();
        ra.deallocate();
    }
}<|MERGE_RESOLUTION|>--- conflicted
+++ resolved
@@ -1295,11 +1295,7 @@
 
 TEST_F(TestComplexMatrix, TestLSQR) {
     for (int i = 0; i < n_tests; i++) {
-<<<<<<< HEAD
-        MKL_INT m = Random::rand_int(1, 300);
-=======
         MKL_INT m = Random::rand_int(1, 5);
->>>>>>> 12f38575
         MKL_INT n = 1;
         int nmult = 0, niter = 0;
         double eta = 0.05;
@@ -1330,23 +1326,14 @@
         ComplexMatrixFunctions::conjugate(af);
         MatMul mop(a), rop(af);
         // hrl: Note: The input matrix can be highly illconditioned (cond~10^5)
-<<<<<<< HEAD
         //      which causes problems for lsqr. 
-=======
-        //      which causes problems for lsqr.
->>>>>>> 12f38575
         //      It is important to have long maxiters and small atol.
         //      It may still fail in extreme situations,
         //      in particular when m ~ 300.
         complex<double> func = IterativeMatrixFunctions<complex<double>>::lsqr(
             mop, rop, ComplexDiagonalMatrix(nullptr, 0), x, b, nmult, niter,
-<<<<<<< HEAD
-            false, (shared_ptr<ParallelCommunicator<SZ>>)nullptr, 1E-8, 
-            1E-7,0., 15000, 12000);
-=======
             false, (shared_ptr<ParallelCommunicator<SZ>>)nullptr, 1E-8, 1E-7,
             0., 10000);
->>>>>>> 12f38575
         ComplexMatrixFunctions::copy(xg, b);
         for (MKL_INT k = 0; k < m; k++)
             for (MKL_INT j = 0; j < m; j++)
